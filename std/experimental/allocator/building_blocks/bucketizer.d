///
module std.experimental.allocator.building_blocks.bucketizer;

/**

A $(D Bucketizer) uses distinct allocators for handling allocations of sizes in
the intervals $(D [min, min + step - 1]), $(D [min + step, min + 2 * step - 1]),
$(D [min + 2 * step, min + 3 * step - 1]), $(D ...), $(D [max - step + 1, max]).

$(D Bucketizer) holds a fixed-size array of allocators and dispatches calls to
them appropriately. The size of the array is $(D (max + 1 - min) / step), which
must be an exact division.

Allocations for sizes smaller than $(D min) or larger than $(D max) are illegal
for $(D Bucketizer). To handle them separately, $(D Segregator) may be of use.

*/
struct Bucketizer(Allocator, size_t min, size_t max, size_t step)
{
    import common = std.experimental.allocator.common : roundUpToMultipleOf;
    import std.traits : hasMember;
    import std.typecons : Ternary;

    static assert((max - (min - 1)) % step == 0,
        "Invalid limits when instantiating " ~ Bucketizer.stringof);

    // state
    /**
    The array of allocators is publicly available for e.g. initialization and
    inspection.
    */
    Allocator[(max + 1 - min) / step] buckets;

    pure nothrow @safe @nogc
    private Allocator* allocatorFor(size_t n)
    {
        const i = (n - min) / step;
        return i < buckets.length ? &buckets[i] : null;
    }

    /**
    The alignment offered is the same as $(D Allocator.alignment).
    */
    enum uint alignment = Allocator.alignment;

    /**
    Rounds up to the maximum size of the bucket in which $(D bytes) falls.
    */
    pure nothrow @safe @nogc
    size_t goodAllocSize(size_t bytes) const
    {
        // round up bytes such that bytes - min + 1 is a multiple of step
        assert(bytes >= min);
        const min_1 = min - 1;
        return min_1 + roundUpToMultipleOf(bytes - min_1, step);
    }

    /**
    Directs the call to either one of the $(D buckets) allocators.
    */
    void[] allocate(size_t bytes)
    {
        if (!bytes) return null;
        if (auto a = allocatorFor(bytes))
        {
            const actual = goodAllocSize(bytes);
            auto result = a.allocate(actual);
            return result.ptr ? result.ptr[0 .. bytes] : null;
        }
        return null;
    }

    /**
    Allocates the requested `bytes` of memory with specified `alignment`.
    Directs the call to either one of the $(D buckets) allocators. Defined only
    if `Allocator` defines `alignedAllocate`.
    */
    static if (hasMember!(Allocator, "alignedAllocate"))
    void[] alignedAllocate(size_t bytes, uint alignment)
    {
        if (!bytes) return null;
        if (auto a = allocatorFor(bytes))
        {
            const actual = goodAllocSize(bytes);
            auto result = a.alignedAllocate(actual, alignment);
            return result !is null ? (() @trusted => (&result[0])[0 .. bytes])() : null;
        }
        return null;
    }

    /**
    This method allows expansion within the respective bucket range. It succeeds
    if both $(D b.length) and $(D b.length + delta) fall in a range of the form
    $(D [min + k * step, min + (k + 1) * step - 1]).
    */
    bool expand(ref void[] b, size_t delta)
    {
        if (!b.ptr) return delta == 0;
        assert(b.length >= min && b.length <= max);
        const available = goodAllocSize(b.length);
        const desired = b.length + delta;
        if (available < desired) return false;
        b = b.ptr[0 .. desired];
        return true;
    }

    /**
    This method allows reallocation within the respective bucket range. If both
    $(D b.length) and $(D size) fall in a range of the form $(D [min + k *
    step, min + (k + 1) * step - 1]), then reallocation is in place. Otherwise,
    reallocation with moving is attempted.
    */
    bool reallocate(ref void[] b, size_t size)
    {
        if (size == 0)
        {
            deallocate(b);
            b = null;
            return true;
        }
        if (size >= b.length && expand(b, size - b.length))
        {
            return true;
        }
        assert(b.length >= min && b.length <= max);
        if (goodAllocSize(size) == goodAllocSize(b.length))
        {
            b = b.ptr[0 .. size];
            return true;
        }
        // Move cross buckets
        return common.reallocate(this, b, size);
    }

    /**
    Similar to `reallocate`, with alignment. Defined only if `Allocator`
    defines `alignedReallocate`.
    */
    static if (hasMember!(Allocator, "alignedReallocate"))
    bool alignedReallocate(ref void[] b, size_t size, uint a)
    {
        if (size == 0)
        {
            deallocate(b);
            b = null;
            return true;
        }
        if (size >= b.length)
        {
            return expand(b, size - b.length);
        }
        assert(b.length >= min && b.length <= max);
        if (goodAllocSize(size) == goodAllocSize(b.length))
        {
            b = b.ptr[0 .. size];
            return true;
        }
        // Move cross buckets
        return common.alignedReallocate(this, b, size, a);
    }

    /**
    Defined only if `Allocator` defines `owns`. Finds the owner of `b` and forwards the call to it.
    */
    static if (hasMember!(Allocator, "owns"))
    Ternary owns(void[] b)
    {
        if (!b.ptr) return Ternary.no;
        if (auto a = allocatorFor(b.length))
        {
            const actual = goodAllocSize(b.length);
            return a.owns(b.ptr[0 .. actual]);
        }
        return Ternary.no;
    }

    /**
    This method is only defined if $(D Allocator) defines $(D deallocate).
    */
    static if (hasMember!(Allocator, "deallocate"))
    bool deallocate(void[] b)
    {
        if (!b.ptr) return true;
        if (auto a = allocatorFor(b.length))
        {
            a.deallocate(b.ptr[0 .. goodAllocSize(b.length)]);
        }
        return true;
    }

    /**
    This method is only defined if all allocators involved define $(D
    deallocateAll), and calls it for each bucket in turn. Returns `true` if all
    allocators could deallocate all.
    */
    static if (hasMember!(Allocator, "deallocateAll"))
    bool deallocateAll()
    {
        bool result = true;
        foreach (ref a; buckets)
        {
            if (!a.deallocateAll()) result = false;
        }
        return result;
    }

    /**
    This method is only defined if all allocators involved define $(D
    resolveInternalPointer), and tries it for each bucket in turn.
    */
    static if (hasMember!(Allocator, "resolveInternalPointer"))
    Ternary resolveInternalPointer(const void* p, ref void[] result)
    {
        foreach (ref a; buckets)
        {
            Ternary r = a.resolveInternalPointer(p, result);
            if (r == Ternary.yes) return r;
        }
        return Ternary.no;
    }
}

///
@system unittest
{
    import std.algorithm.comparison : max;
    import std.experimental.allocator.building_blocks.allocator_list : AllocatorList;
    import std.experimental.allocator.building_blocks.free_list : FreeList;
    import std.experimental.allocator.building_blocks.region : Region;
    import std.experimental.allocator.common : unbounded;
    import std.experimental.allocator.mallocator : Mallocator;
    import std.typecons : Ternary;
    Bucketizer!(
        FreeList!(
            AllocatorList!(
                (size_t n) => Region!Mallocator(max(n, 1024 * 1024))),
            0, unbounded),
        65, 512, 64) a;
    auto b = a.allocate(400);
    assert(b.length == 400);
    assert(a.owns(b) == Ternary.yes);
    a.deallocate(b);
}

@system unittest
{
    import std.algorithm.comparison : max;
    import std.experimental.allocator.building_blocks.allocator_list : AllocatorList;
    import std.experimental.allocator.building_blocks.free_list : FreeList;
    import std.experimental.allocator.building_blocks.region : Region;
    import std.experimental.allocator.common : unbounded;
    import std.experimental.allocator.mallocator : Mallocator;

    Bucketizer!(
        FreeList!(
            AllocatorList!(
                (size_t n) => Region!Mallocator(max(n, 1024 * 1024))),
            0, unbounded),
        65, 512, 64) a;

    assert((() pure nothrow @safe @nogc => a.goodAllocSize(65))() == 128);

    auto b = a.allocate(100);
    assert(b.length == 100);
    // Make reallocate use extend
    assert(a.reallocate(b, 101));
    assert(b.length == 101);
    // Move cross buckets
    assert(a.reallocate(b, 200));
    assert(b.length == 200);
    // Free through realloc
    assert(a.reallocate(b, 0));
    assert(b is null);
<<<<<<< HEAD
    // Ensure deallocate inherits from parent allocators
    () nothrow @nogc { a.deallocate(b); }();
=======
}

// Test alignedAllocate
@system unittest
{
    import std.experimental.allocator.building_blocks.bitmapped_block : BitmappedBlock;
    import std.experimental.allocator.gc_allocator : GCAllocator;

    Bucketizer!(BitmappedBlock!(64, 8, GCAllocator), 65, 512, 64) a;
    foreach (ref bucket; a.buckets)
    {
        bucket = BitmappedBlock!(64, 8, GCAllocator)(new ubyte[1024]);
    }

    auto b = a.alignedAllocate(100, 16);
    assert(b.length == 100);
    assert(a.alignedAllocate(42, 16) is null);
    assert(a.alignedAllocate(0, 16) is null);
>>>>>>> 0656d23e
}<|MERGE_RESOLUTION|>--- conflicted
+++ resolved
@@ -271,10 +271,8 @@
     // Free through realloc
     assert(a.reallocate(b, 0));
     assert(b is null);
-<<<<<<< HEAD
     // Ensure deallocate inherits from parent allocators
     () nothrow @nogc { a.deallocate(b); }();
-=======
 }
 
 // Test alignedAllocate
@@ -293,5 +291,4 @@
     assert(b.length == 100);
     assert(a.alignedAllocate(42, 16) is null);
     assert(a.alignedAllocate(0, 16) is null);
->>>>>>> 0656d23e
 }