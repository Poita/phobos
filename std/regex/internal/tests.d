--- conflicted
+++ resolved
@@ -1104,11 +1104,7 @@
 {
     import std.algorithm.searching;
     auto e = collectException!RegexException(regex(q"<[^]>"));
-<<<<<<< HEAD
     assert(e.msg.canFind("no operand for '^'"), e.msg);
-}
-=======
-    assert(e.msg.canFind("no operand for '^'"));
 }
 
 // bugzilla 17673
@@ -1121,4 +1117,3 @@
     assert(c);
     assert(c.whichPattern == 2);
 }
->>>>>>> bc367dae
