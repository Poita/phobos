--- conflicted
+++ resolved
@@ -246,16 +246,6 @@
 Allows creating bit fields inside $(D_PARAM struct)s and $(D_PARAM
 class)es.
 
-<<<<<<< HEAD
-The sum of all bit lengths in one $(D_PARAM bitfield) instantiation
-must be exactly 8, 16, 32, or 64. If padding is needed, just allocate
-one bitfield with an empty name.
-
-The type of a bit field can be any integral type or enumerated
-type. The most efficient type to store in bitfields is $(D_PARAM
-bool), followed by unsigned types, followed by signed types.
-*/
-=======
 The type of a bit field can be any integral type or enumerated
 type. The most efficient type to store in bitfields is $(D_PARAM
 bool), followed by unsigned types, followed by signed types.
@@ -311,7 +301,6 @@
     }
 
 }
->>>>>>> 71692cd4
 
 /// enums can be used too
 @safe unittest
@@ -843,7 +832,6 @@
     enum uint bias = 1023, signBits = 1, fractionBits = 52, exponentBits = 11;
 }
 
-<<<<<<< HEAD
 ///
 @safe unittest
 {
@@ -892,9 +880,7 @@
     assert(rep.sign);
 }
 
-=======
 /// Reading
->>>>>>> 71692cd4
 @safe unittest
 {
     DoubleRep x;
@@ -1795,78 +1781,7 @@
     }
 
     /***************************************
-<<<<<<< HEAD
      * Convert to `void[]`.
-=======
-     * Set this $(D BitArray) to the contents of $(D ba).
-     */
-    this(bool[] ba) pure nothrow @system
-    {
-        length = ba.length;
-        foreach (i, b; ba)
-        {
-            this[i] = b;
-        }
-    }
-
-    // Deliberately undocumented: raw initialization of bit array.
-    this(size_t len, size_t* ptr)
-    {
-        _len = len;
-        _ptr = ptr;
-    }
-
-    /***************************************
-     * Map the $(D BitArray) onto $(D v), with $(D numbits) being the number of bits
-     * in the array. Does not copy the data. $(D v.length) must be a multiple of
-     * $(D size_t.sizeof). If there are unmapped bits in the final mapped word then
-     * these will be set to 0.
-     *
-     * This is the inverse of $(D opCast).
-     */
-    this(void[] v, size_t numbits) pure nothrow
-    in
-    {
-        assert(numbits <= v.length * 8);
-        assert(v.length % size_t.sizeof == 0);
-    }
-    do
-    {
-        _ptr = cast(size_t*) v.ptr;
-        _len = numbits;
-        if (endBits)
-        {
-            // Need to mask away extraneous bits from v.
-            _ptr[dim - 1] &= endMask;
-        }
-    }
-
-    ///
-    @system unittest
-    {
-        bool[] ba = [1,0,1,0,1];
-
-        auto a = BitArray(ba);
-        void[] v;
-
-        v = cast(void[]) a;
-        auto b = BitArray(v, a.length);
-
-        assert(b[0] == 1);
-        assert(b[1] == 0);
-        assert(b[2] == 1);
-        assert(b[3] == 0);
-        assert(b[4] == 1);
-
-        a[0] = 0;
-        assert(b[0] == 0);
-
-        assert(a == b);
-    }
-
-    /***************************************
-     * Convert to $(D void[]).
->>>>>>> 71692cd4
      */
     void[] opCast(T : void[])() @nogc pure nothrow
     {
@@ -2457,7 +2372,6 @@
         assert(equal(b.bitsSet, iota(64, 128)));
     }
 
-<<<<<<< HEAD
     // Issue 18134 - shifting right when length is a multiple of 8 * size_t.sizeof.
     @system unittest
     {
@@ -2486,9 +2400,7 @@
         assert(c.bitsSet.equal(iota(0, 2 * r - 10)));
     }
 
-=======
     ///
->>>>>>> 71692cd4
     @system unittest
     {
         import std.format : format;
@@ -2719,7 +2631,6 @@
     }
 }
 
-<<<<<<< HEAD
 /// Slicing & bitsSet
 @system unittest
 {
@@ -2768,9 +2679,7 @@
     assert(format("%b", b) == "1_00001111_00001111");
 }
 
-=======
 ///
->>>>>>> 71692cd4
 @system unittest
 {
     import std.format : format;
