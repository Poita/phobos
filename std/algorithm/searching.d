// Written in the D programming language.
/**
This is a submodule of $(MREF std, algorithm).
It contains generic searching algorithms.

$(SCRIPT inhibitQuickIndex = 1;)
$(BOOKTABLE Cheat Sheet,
$(TR $(TH Function Name) $(TH Description))
$(T2 all,
        `all!"a > 0"([1, 2, 3, 4])` returns `true` because all elements
        are positive)
$(T2 any,
        `any!"a > 0"([1, 2, -3, -4])` returns `true` because at least one
        element is positive)
$(T2 balancedParens,
        `balancedParens("((1 + 1) / 2)", '(', ')')` returns `true` because the
        string has balanced parentheses.)
$(T2 boyerMooreFinder,
        `find("hello world", boyerMooreFinder("or"))` returns `"orld"`
        using the $(LINK2 https://en.wikipedia.org/wiki/Boyer%E2%80%93Moore_string_search_algorithm,
        Boyer-Moore _algorithm).)
$(T2 canFind,
        `canFind("hello world", "or")` returns `true`.)
$(T2 count,
        Counts elements that are equal to a specified value or satisfy a
        predicate.  `count([1, 2, 1], 1)` returns `2` and
        `count!"a < 0"([1, -3, 0])` returns `1`.)
$(T2 countUntil,
        `countUntil(a, b)` returns the number of steps taken in `a` to
        reach `b`; for example, `countUntil("hello!", "o")` returns
        `4`.)
$(T2 commonPrefix,
        `commonPrefix("parakeet", "parachute")` returns `"para"`.)
$(T2 endsWith,
        `endsWith("rocks", "ks")` returns `true`.)
$(T2 find,
        `find("hello world", "or")` returns `"orld"` using linear search.
        (For binary search refer to $(REF SortedRange, std,range).))
$(T2 findAdjacent,
        `findAdjacent([1, 2, 3, 3, 4])` returns the subrange starting with
        two equal adjacent elements, i.e. `[3, 3, 4]`.)
$(T2 findAmong,
        `findAmong("abcd", "qcx")` returns `"cd"` because `'c'` is
        among `"qcx"`.)
$(T2 findSkip,
        If `a = "abcde"`, then `findSkip(a, "x")` returns `false` and
        leaves `a` unchanged, whereas `findSkip(a, "c")` advances `a`
        to `"de"` and returns `true`.)
$(T2 findSplit,
        `findSplit("abcdefg", "de")` returns a tuple of three ranges `"abc"`,
        `"de"`, and `"fg"`.)
$(T2 findSplitAfter,
`findSplitAfter("abcdefg", "de")` returns a tuple of two ranges `"abcde"`
        and `"fg"`.)
$(T2 findSplitBefore,
        `findSplitBefore("abcdefg", "de")` returns a tuple of two ranges `"abc"`
        and `"defg"`.)
$(T2 minCount,
        `minCount([2, 1, 1, 4, 1])` returns `tuple(1, 3)`.)
$(T2 maxCount,
        `maxCount([2, 4, 1, 4, 1])` returns `tuple(4, 2)`.)
$(T2 minElement,
        Selects the minimal element of a range.
        `minElement([3, 4, 1, 2])` returns `1`.)
$(T2 maxElement,
        Selects the maximal element of a range.
        `maxElement([3, 4, 1, 2])` returns `4`.)
$(T2 minIndex,
        Index of the minimal element of a range.
        `minIndex([3, 4, 1, 2])` returns `2`.)
$(T2 maxIndex,
        Index of the maximal element of a range.
        `maxIndex([3, 4, 1, 2])` returns `1`.)
$(T2 minPos,
        `minPos([2, 3, 1, 3, 4, 1])` returns the subrange `[1, 3, 4, 1]`,
        i.e., positions the range at the first occurrence of its minimal
        element.)
$(T2 maxPos,
        `maxPos([2, 3, 1, 3, 4, 1])` returns the subrange `[4, 1]`,
        i.e., positions the range at the first occurrence of its maximal
        element.)
$(T2 skipOver,
        Assume `a = "blah"`. Then `skipOver(a, "bi")` leaves `a`
        unchanged and returns `false`, whereas `skipOver(a, "bl")`
        advances `a` to refer to `"ah"` and returns `true`.)
$(T2 startsWith,
        `startsWith("hello, world", "hello")` returns `true`.)
$(T2 until,
        Lazily iterates a range until a specific value is found.)
)

Copyright: Andrei Alexandrescu 2008-.

License: $(HTTP boost.org/LICENSE_1_0.txt, Boost License 1.0).

Authors: $(HTTP erdani.com, Andrei Alexandrescu)

Source: $(PHOBOSSRC std/algorithm/searching.d)

Macros:
T2=$(TR $(TDNW $(LREF $1)) $(TD $+))
 */
module std.algorithm.searching;

import std.functional : unaryFun, binaryFun;
import std.meta : allSatisfy;
import std.range.primitives;
import std.traits;
import std.typecons : Tuple, Flag, Yes, No, tuple;

/++
Checks if $(I _all) of the elements satisfy `pred`.
 +/
template all(alias pred = "a")
{
    /++
    Returns `true` if and only if the input range `range` is empty
    or $(I _all) values found in `range` satisfy the predicate `pred`.
    Performs (at most) $(BIGOH range.length) evaluations of `pred`.
     +/
    bool all(Range)(Range range)
    if (isInputRange!Range &&
        (__traits(isTemplate, pred) || is(typeof(unaryFun!pred(range.front)))))
    {
        import std.functional : not;

        return find!(not!(unaryFun!pred))(range).empty;
    }
}

///
@safe unittest
{
    assert( all!"a & 1"([1, 3, 5, 7, 9]));
    assert(!all!"a & 1"([1, 2, 3, 5, 7, 9]));
}

/++
`all` can also be used without a predicate, if its items can be
evaluated to true or false in a conditional statement. This can be a
convenient way to quickly evaluate that $(I _all) of the elements of a range
are true.
 +/
@safe unittest
{
    int[3] vals = [5, 3, 18];
    assert( all(vals[]));
}

@safe unittest
{
    int x = 1;
    assert(all!(a => a > x)([2, 3]));
    assert(all!"a == 0x00c9"("\xc3\x89")); // Test that `all` auto-decodes.
}

/++
Checks if $(I _any) of the elements satisfies `pred`.
`!any` can be used to verify that $(I none) of the elements satisfy
`pred`.
This is sometimes called `exists` in other languages.
 +/
template any(alias pred = "a")
{
    /++
    Returns `true` if and only if the input range `range` is non-empty
    and $(I _any) value found in `range` satisfies the predicate
    `pred`.
    Performs (at most) $(BIGOH range.length) evaluations of `pred`.
     +/
    bool any(Range)(Range range)
    if (isInputRange!Range &&
        (__traits(isTemplate, pred) || is(typeof(unaryFun!pred(range.front)))))
    {
        return !find!pred(range).empty;
    }
}

///
@safe unittest
{
    import std.ascii : isWhite;
    assert( all!(any!isWhite)(["a a", "b b"]));
    assert(!any!(all!isWhite)(["a a", "b b"]));
}

/++
`any` can also be used without a predicate, if its items can be
evaluated to true or false in a conditional statement. `!any` can be a
convenient way to quickly test that $(I none) of the elements of a range
evaluate to true.
 +/
@safe unittest
{
    int[3] vals1 = [0, 0, 0];
    assert(!any(vals1[])); //none of vals1 evaluate to true

    int[3] vals2 = [2, 0, 2];
    assert( any(vals2[]));
    assert(!all(vals2[]));

    int[3] vals3 = [3, 3, 3];
    assert( any(vals3[]));
    assert( all(vals3[]));
}

@safe unittest
{
    auto a = [ 1, 2, 0, 4 ];
    assert(any!"a == 2"(a));
    assert(any!"a == 0x3000"("\xe3\x80\x80")); // Test that `any` auto-decodes.
}

// balancedParens
/**
Checks whether `r` has "balanced parentheses", i.e. all instances
of `lPar` are closed by corresponding instances of `rPar`. The
parameter `maxNestingLevel` controls the nesting level allowed. The
most common uses are the default or `0`. In the latter case, no
nesting is allowed.

Params:
    r = The range to check.
    lPar = The element corresponding with a left (opening) parenthesis.
    rPar = The element corresponding with a right (closing) parenthesis.
    maxNestingLevel = The maximum allowed nesting level.

Returns:
    true if the given range has balanced parenthesis within the given maximum
    nesting level; false otherwise.
*/
bool balancedParens(Range, E)(Range r, E lPar, E rPar,
        size_t maxNestingLevel = size_t.max)
if (isInputRange!(Range) && is(typeof(r.front == lPar)))
{
    size_t count;

    static if (is(immutable ElementEncodingType!Range == immutable E) && isNarrowString!Range)
    {
        import std.utf : byCodeUnit;
        auto rn = r.byCodeUnit;
    }
    else
    {
        alias rn = r;
    }

    for (; !rn.empty; rn.popFront())
    {
        if (rn.front == lPar)
        {
            if (count > maxNestingLevel) return false;
            ++count;
        }
        else if (rn.front == rPar)
        {
            if (!count) return false;
            --count;
        }
    }
    return count == 0;
}

///
@safe pure unittest
{
    auto s = "1 + (2 * (3 + 1 / 2)";
    assert(!balancedParens(s, '(', ')'));
    s = "1 + (2 * (3 + 1) / 2)";
    assert(balancedParens(s, '(', ')'));
    s = "1 + (2 * (3 + 1) / 2)";
    assert(!balancedParens(s, '(', ')', 0));
    s = "1 + (2 * 3 + 1) / (2 - 5)";
    assert(balancedParens(s, '(', ')', 0));
    s = "f(x) = ⌈x⌉";
    assert(balancedParens(s, '⌈', '⌉'));
}

/**
 * Sets up Boyer-Moore matching for use with `find` below.
 * By default, elements are compared for equality.
 *
 * `BoyerMooreFinder` allocates GC memory.
 *
 * Params:
 * pred = Predicate used to compare elements.
 * needle = A random-access range with length and slicing.
 *
 * Returns:
 * An instance of `BoyerMooreFinder` that can be used with `find()` to
 * invoke the Boyer-Moore matching algorithm for finding of `needle` in a
 * given haystack.
 */
struct BoyerMooreFinder(alias pred, Range)
{
private:
    size_t[] skip;                              // GC allocated
    ptrdiff_t[ElementType!(Range)] occ;         // GC allocated
    Range needle;

    ptrdiff_t occurrence(ElementType!(Range) c) scope
    {
        auto p = c in occ;
        return p ? *p : -1;
    }

/*
This helper function checks whether the last "portion" bytes of
"needle" (which is "nlen" bytes long) exist within the "needle" at
offset "offset" (counted from the end of the string), and whether the
character preceding "offset" is not a match.  Notice that the range
being checked may reach beyond the beginning of the string. Such range
is ignored.
 */
    static bool needlematch(R)(R needle,
                              size_t portion, size_t offset)
    {
        import std.algorithm.comparison : equal;
        ptrdiff_t virtual_begin = needle.length - offset - portion;
        ptrdiff_t ignore = 0;
        if (virtual_begin < 0)
        {
            ignore = -virtual_begin;
            virtual_begin = 0;
        }
        if (virtual_begin > 0
            && needle[virtual_begin - 1] == needle[$ - portion - 1])
            return 0;

        immutable delta = portion - ignore;
        return equal(needle[needle.length - delta .. needle.length],
                needle[virtual_begin .. virtual_begin + delta]);
    }

public:
    ///
    this(Range needle)
    {
        if (!needle.length) return;
        this.needle = needle;
        /* Populate table with the analysis of the needle */
        /* But ignoring the last letter */
        foreach (i, n ; needle[0 .. $ - 1])
        {
            this.occ[n] = i;
        }
        /* Preprocess #2: init skip[] */
        /* Note: This step could be made a lot faster.
         * A simple implementation is shown here. */
        this.skip = new size_t[needle.length];
        foreach (a; 0 .. needle.length)
        {
            size_t value = 0;
            while (value < needle.length
                   && !needlematch(needle, a, value))
            {
                ++value;
            }
            this.skip[needle.length - a - 1] = value;
        }
    }

    ///
    Range beFound(Range haystack) scope
    {
        import std.algorithm.comparison : max;

        if (!needle.length) return haystack;
        if (needle.length > haystack.length) return haystack[$ .. $];
        /* Search: */
        immutable limit = haystack.length - needle.length;
        for (size_t hpos = 0; hpos <= limit; )
        {
            size_t npos = needle.length - 1;
            while (pred(needle[npos], haystack[npos+hpos]))
            {
                if (npos == 0) return haystack[hpos .. $];
                --npos;
            }
            hpos += max(skip[npos], cast(ptrdiff_t) npos - occurrence(haystack[npos+hpos]));
        }
        return haystack[$ .. $];
    }

    ///
    @property size_t length()
    {
        return needle.length;
    }

    ///
    alias opDollar = length;
}

/// Ditto
BoyerMooreFinder!(binaryFun!(pred), Range) boyerMooreFinder
(alias pred = "a == b", Range)
(Range needle)
if ((isRandomAccessRange!(Range) && hasSlicing!Range) || isSomeString!Range)
{
    return typeof(return)(needle);
}

///
@safe pure nothrow unittest
{
    auto bmFinder = boyerMooreFinder("TG");

    string r = "TAGTGCCTGA";
    // search for the first match in the haystack r
    r = bmFinder.beFound(r);
    assert(r == "TGCCTGA");

    // continue search in haystack
    r = bmFinder.beFound(r[2 .. $]);
    assert(r == "TGA");
}

/**
Returns the common prefix of two ranges.

Params:
    pred = The predicate to use in comparing elements for commonality. Defaults
        to equality `"a == b"`.

    r1 = A $(REF_ALTTEXT forward range, isForwardRange, std,range,primitives) of
        elements.

    r2 = An $(REF_ALTTEXT input range, isInputRange, std,range,primitives) of
        elements.

Returns:
A slice of `r1` which contains the characters that both ranges start with,
if the first argument is a string; otherwise, the same as the result of
`takeExactly(r1, n)`, where `n` is the number of elements in the common
prefix of both ranges.

See_Also:
    $(REF takeExactly, std,range)
 */
auto commonPrefix(alias pred = "a == b", R1, R2)(R1 r1, R2 r2)
if (isForwardRange!R1 && isInputRange!R2 &&
    !isNarrowString!R1 &&
    is(typeof(binaryFun!pred(r1.front, r2.front))))
{
    import std.algorithm.comparison : min;
    static if (isRandomAccessRange!R1 && isRandomAccessRange!R2 &&
               hasLength!R1 && hasLength!R2 &&
               hasSlicing!R1)
    {
        immutable limit = min(r1.length, r2.length);
        foreach (i; 0 .. limit)
        {
            if (!binaryFun!pred(r1[i], r2[i]))
            {
                return r1[0 .. i];
            }
        }
        return r1[0 .. limit];
    }
    else
    {
        import std.range : takeExactly;
        auto result = r1.save;
        size_t i = 0;
        for (;
             !r1.empty && !r2.empty && binaryFun!pred(r1.front, r2.front);
             ++i, r1.popFront(), r2.popFront())
        {}
        return takeExactly(result, i);
    }
}

///
@safe unittest
{
    assert(commonPrefix("hello, world", "hello, there") == "hello, ");
}

/// ditto
auto commonPrefix(alias pred, R1, R2)(R1 r1, R2 r2)
if (isNarrowString!R1 && isInputRange!R2 &&
    is(typeof(binaryFun!pred(r1.front, r2.front))))
{
    import std.utf : decode;

    auto result = r1.save;
    immutable len = r1.length;
    size_t i = 0;

    for (size_t j = 0; i < len && !r2.empty; r2.popFront(), i = j)
    {
        immutable f = decode(r1, j);
        if (!binaryFun!pred(f, r2.front))
            break;
    }

    return result[0 .. i];
}

/// ditto
auto commonPrefix(R1, R2)(R1 r1, R2 r2)
if (isNarrowString!R1 && isInputRange!R2 && !isNarrowString!R2 &&
    is(typeof(r1.front == r2.front)))
{
    return commonPrefix!"a == b"(r1, r2);
}

/// ditto
auto commonPrefix(R1, R2)(R1 r1, R2 r2)
if (isNarrowString!R1 && isNarrowString!R2)
{
    import std.algorithm.comparison : min;

    static if (ElementEncodingType!R1.sizeof == ElementEncodingType!R2.sizeof)
    {
        import std.utf : stride, UTFException;

        immutable limit = min(r1.length, r2.length);
        for (size_t i = 0; i < limit;)
        {
            immutable codeLen = stride(r1, i);
            size_t j = 0;

            for (; j < codeLen && i < limit; ++i, ++j)
            {
                if (r1[i] != r2[i])
                    return r1[0 .. i - j];
            }

            if (i == limit && j < codeLen)
                throw new UTFException("Invalid UTF-8 sequence", i);
        }
        return r1[0 .. limit];
    }
    else
        return commonPrefix!"a == b"(r1, r2);
}

@safe unittest
{
    import std.algorithm.comparison : equal;
    import std.algorithm.iteration : filter;
    import std.conv : to;
    import std.exception : assertThrown;
    import std.meta : AliasSeq;
    import std.range;
    import std.utf : UTFException;

    assert(commonPrefix([1, 2, 3], [1, 2, 3, 4, 5]) == [1, 2, 3]);
    assert(commonPrefix([1, 2, 3, 4, 5], [1, 2, 3]) == [1, 2, 3]);
    assert(commonPrefix([1, 2, 3, 4], [1, 2, 3, 4]) == [1, 2, 3, 4]);
    assert(commonPrefix([1, 2, 3], [7, 2, 3, 4, 5]).empty);
    assert(commonPrefix([7, 2, 3, 4, 5], [1, 2, 3]).empty);
    assert(commonPrefix([1, 2, 3], cast(int[]) null).empty);
    assert(commonPrefix(cast(int[]) null, [1, 2, 3]).empty);
    assert(commonPrefix(cast(int[]) null, cast(int[]) null).empty);

    static foreach (S; AliasSeq!(char[], const(char)[], string,
                          wchar[], const(wchar)[], wstring,
                          dchar[], const(dchar)[], dstring))
    {
        static foreach (T; AliasSeq!(string, wstring, dstring))
        {
            assert(commonPrefix(to!S(""), to!T("")).empty);
            assert(commonPrefix(to!S(""), to!T("hello")).empty);
            assert(commonPrefix(to!S("hello"), to!T("")).empty);
            assert(commonPrefix(to!S("hello, world"), to!T("hello, there")) == to!S("hello, "));
            assert(commonPrefix(to!S("hello, there"), to!T("hello, world")) == to!S("hello, "));
            assert(commonPrefix(to!S("hello, "), to!T("hello, world")) == to!S("hello, "));
            assert(commonPrefix(to!S("hello, world"), to!T("hello, ")) == to!S("hello, "));
            assert(commonPrefix(to!S("hello, world"), to!T("hello, world")) == to!S("hello, world"));

            // https://issues.dlang.org/show_bug.cgi?id=8890
            assert(commonPrefix(to!S("Пиво"), to!T("Пони"))== to!S("П"));
            assert(commonPrefix(to!S("Пони"), to!T("Пиво"))== to!S("П"));
            assert(commonPrefix(to!S("Пиво"), to!T("Пиво"))== to!S("Пиво"));
            assert(commonPrefix(to!S("\U0010FFFF\U0010FFFB\U0010FFFE"),
                                to!T("\U0010FFFF\U0010FFFB\U0010FFFC")) == to!S("\U0010FFFF\U0010FFFB"));
            assert(commonPrefix(to!S("\U0010FFFF\U0010FFFB\U0010FFFC"),
                                to!T("\U0010FFFF\U0010FFFB\U0010FFFE")) == to!S("\U0010FFFF\U0010FFFB"));
            assert(commonPrefix!"a != b"(to!S("Пиво"), to!T("онво")) == to!S("Пи"));
            assert(commonPrefix!"a != b"(to!S("онво"), to!T("Пиво")) == to!S("он"));
        }

        static assert(is(typeof(commonPrefix(to!S("Пиво"), filter!"true"("Пони"))) == S));
        assert(equal(commonPrefix(to!S("Пиво"), filter!"true"("Пони")), to!S("П")));

        static assert(is(typeof(commonPrefix(filter!"true"("Пиво"), to!S("Пони"))) ==
                      typeof(takeExactly(filter!"true"("П"), 1))));
        assert(equal(commonPrefix(filter!"true"("Пиво"), to!S("Пони")), takeExactly(filter!"true"("П"), 1)));
    }

    assertThrown!UTFException(commonPrefix("\U0010FFFF\U0010FFFB", "\U0010FFFF\U0010FFFB"[0 .. $ - 1]));

    assert(commonPrefix("12345"d, [49, 50, 51, 60, 60]) == "123"d);
    assert(commonPrefix([49, 50, 51, 60, 60], "12345" ) == [49, 50, 51]);
    assert(commonPrefix([49, 50, 51, 60, 60], "12345"d) == [49, 50, 51]);

    assert(commonPrefix!"a == ('0' + b)"("12345" , [1, 2, 3, 9, 9]) == "123");
    assert(commonPrefix!"a == ('0' + b)"("12345"d, [1, 2, 3, 9, 9]) == "123"d);
    assert(commonPrefix!"('0' + a) == b"([1, 2, 3, 9, 9], "12345" ) == [1, 2, 3]);
    assert(commonPrefix!"('0' + a) == b"([1, 2, 3, 9, 9], "12345"d) == [1, 2, 3]);
}

// count
/**
The first version counts the number of elements `x` in `r` for
which `pred(x, value)` is `true`. `pred` defaults to
equality. Performs $(BIGOH haystack.length) evaluations of `pred`.

The second version returns the number of times `needle` occurs in
`haystack`. Throws an exception if `needle.empty`, as the _count
of the empty range in any range would be infinite. Overlapped counts
are not considered, for example `count("aaa", "aa")` is `1`, not
`2`.

The third version counts the elements for which `pred(x)` is $(D
true). Performs $(BIGOH haystack.length) evaluations of `pred`.

The fourth version counts the number of elements in a range. It is
an optimization for the third version: if the given range has the
`length` property the count is returned right away, otherwise
performs $(BIGOH haystack.length) to walk the range.

Note: Regardless of the overload, `count` will not accept
infinite ranges for `haystack`.

Params:
    pred = The predicate to evaluate.
    haystack = The range to _count.
    needle = The element or sub-range to _count in the `haystack`.

Returns:
    The number of positions in the `haystack` for which `pred` returned true.
*/
size_t count(alias pred = "a == b", Range, E)(Range haystack, E needle)
if (isInputRange!Range && !isInfinite!Range &&
    is(typeof(binaryFun!pred(haystack.front, needle))))
{
    bool pred2(ElementType!Range a) { return binaryFun!pred(a, needle); }
    return count!pred2(haystack);
}

///
@safe unittest
{
    import std.uni : toLower;

    // count elements in range
    int[] a = [ 1, 2, 4, 3, 2, 5, 3, 2, 4 ];
    assert(count(a) == 9);
    assert(count(a, 2) == 3);
    assert(count!("a > b")(a, 2) == 5);
    // count range in range
    assert(count("abcadfabf", "ab") == 2);
    assert(count("ababab", "abab") == 1);
    assert(count("ababab", "abx") == 0);
    // fuzzy count range in range
    assert(count!((a, b) => toLower(a) == toLower(b))("AbcAdFaBf", "ab") == 2);
    // count predicate in range
    assert(count!("a > 1")(a) == 8);
}

@safe unittest
{
    import std.conv : text;

    int[] a = [ 1, 2, 4, 3, 2, 5, 3, 2, 4 ];
    assert(count(a, 2) == 3, text(count(a, 2)));
    assert(count!("a > b")(a, 2) == 5, text(count!("a > b")(a, 2)));

    // check strings
    assert(count("日本語")  == 3);
    assert(count("日本語"w) == 3);
    assert(count("日本語"d) == 3);

    assert(count!("a == '日'")("日本語")  == 1);
    assert(count!("a == '本'")("日本語"w) == 1);
    assert(count!("a == '語'")("日本語"d) == 1);
}

@safe unittest
{
    string s = "This is a fofofof list";
    string sub = "fof";
    assert(count(s, sub) == 2);
}

/// Ditto
size_t count(alias pred = "a == b", R1, R2)(R1 haystack, R2 needle)
if (isForwardRange!R1 && !isInfinite!R1 &&
    isForwardRange!R2 &&
    is(typeof(binaryFun!pred(haystack.front, needle.front))))
{
    assert(!needle.empty, "Cannot count occurrences of an empty range");

    static if (isInfinite!R2)
    {
        //Note: This is the special case of looking for an infinite inside a finite...
        //"How many instances of the Fibonacci sequence can you count in [1, 2, 3]?" - "None."
        return 0;
    }
    else
    {
        size_t result;
        //Note: haystack is not saved, because findskip is designed to modify it
        for ( ; findSkip!pred(haystack, needle.save) ; ++result)
        {}
        return result;
    }
}

/// Ditto
size_t count(alias pred, R)(R haystack)
if (isInputRange!R && !isInfinite!R &&
    is(typeof(unaryFun!pred(haystack.front))))
{
    size_t result;
    alias T = ElementType!R; //For narrow strings forces dchar iteration
    foreach (T elem; haystack)
        if (unaryFun!pred(elem)) ++result;
    return result;
}

/// Ditto
size_t count(R)(R haystack)
if (isInputRange!R && !isInfinite!R)
{
    return walkLength(haystack);
}

@safe unittest
{
    int[] a = [ 1, 2, 4, 3, 2, 5, 3, 2, 4 ];
    assert(count!("a == 3")(a) == 2);
    assert(count("日本語") == 3);
}

// https://issues.dlang.org/show_bug.cgi?id=11253
@safe nothrow unittest
{
    assert([1, 2, 3].count([2, 3]) == 1);
}

// https://issues.dlang.org/show_bug.cgi?id=22582
@safe unittest
{
    assert([1, 2, 3].count!"a & 1" == 2);
}

/++
    Counts elements in the given
    $(REF_ALTTEXT forward range, isForwardRange, std,range,primitives)
    until the given predicate is true for one of the given `needles`.

    Params:
        pred = The predicate for determining when to stop counting.
        haystack = The
            $(REF_ALTTEXT input range, isInputRange, std,range,primitives) to be
            counted.
        needles = Either a single element, or a
            $(REF_ALTTEXT forward range, isForwardRange, std,range,primitives)
            of elements, to be evaluated in turn against each
            element in `haystack` under the given predicate.

    Returns: The number of elements which must be popped from the front of
    `haystack` before reaching an element for which
    `startsWith!pred(haystack, needles)` is `true`. If
    `startsWith!pred(haystack, needles)` is not `true` for any element in
    `haystack`, then `-1` is returned. If only `pred` is provided,
    `pred(haystack)` is tested for each element.

    See_Also: $(REF indexOf, std,string)
  +/
ptrdiff_t countUntil(alias pred = "a == b", R, Rs...)(R haystack, Rs needles)
if (isForwardRange!R
    && Rs.length > 0
    && isForwardRange!(Rs[0]) == isInputRange!(Rs[0])
    && allSatisfy!(canTestStartsWith!(pred, R), Rs))
{
    typeof(return) result;

    static if (needles.length == 1)
    {
        static if (hasLength!R) //Note: Narrow strings don't have length.
        {
            //We delegate to find because find is very efficient.
            //We store the length of the haystack so we don't have to save it.
            auto len = haystack.length;
            auto r2 = find!pred(haystack, needles[0]);
            if (!r2.empty)
              return cast(typeof(return)) (len - r2.length);
        }
        else
        {
            import std.range : dropOne;

            if (needles[0].empty)
              return 0;

            //Default case, slower route doing startsWith iteration
            for ( ; !haystack.empty ; ++result )
            {
                //We compare the first elements of the ranges here before
                //forwarding to startsWith. This avoids making useless saves to
                //haystack/needle if they aren't even going to be mutated anyways.
                //It also cuts down on the amount of pops on haystack.
                if (binaryFun!pred(haystack.front, needles[0].front))
                {
                    //Here, we need to save the needle before popping it.
                    //haystack we pop in all paths, so we do that, and then save.
                    haystack.popFront();
                    if (startsWith!pred(haystack.save, needles[0].save.dropOne()))
                      return result;
                }
                else
                  haystack.popFront();
            }
        }
    }
    else
    {
        foreach (i, Ri; Rs)
        {
            static if (isForwardRange!Ri)
            {
                if (needles[i].empty)
                  return 0;
            }
        }
        Tuple!Rs t;
        foreach (i, Ri; Rs)
        {
            static if (!isForwardRange!Ri)
            {
                t[i] = needles[i];
            }
        }
        for (; !haystack.empty ; ++result, haystack.popFront())
        {
            foreach (i, Ri; Rs)
            {
                static if (isForwardRange!Ri)
                {
                    t[i] = needles[i].save;
                }
            }
            if (startsWith!pred(haystack.save, t.expand))
            {
                return result;
            }
        }
    }

    // Because of https://issues.dlang.org/show_bug.cgi?id=8804
    // Avoids both "unreachable code" or "no return statement"
    static if (isInfinite!R) assert(false, R.stringof ~ " must not be an"
            ~ " infinite range");
    else return -1;
}

/// ditto
ptrdiff_t countUntil(alias pred = "a == b", R, N)(R haystack, N needle)
if (isInputRange!R &&
    is(typeof(binaryFun!pred(haystack.front, needle)) : bool))
{
    bool pred2(ElementType!R a) { return binaryFun!pred(a, needle); }
    return countUntil!pred2(haystack);
}

///
@safe unittest
{
    assert(countUntil("hello world", "world") == 6);
    assert(countUntil("hello world", 'r') == 8);
    assert(countUntil("hello world", "programming") == -1);
    assert(countUntil("日本語", "本語") == 1);
    assert(countUntil("日本語", '語')   == 2);
    assert(countUntil("日本語", "五") == -1);
    assert(countUntil("日本語", '五') == -1);
    assert(countUntil([0, 7, 12, 22, 9], [12, 22]) == 2);
    assert(countUntil([0, 7, 12, 22, 9], 9) == 4);
    assert(countUntil!"a > b"([0, 7, 12, 22, 9], 20) == 3);
}

@safe unittest
{
    import std.algorithm.iteration : filter;
    import std.internal.test.dummyrange;

    assert(countUntil("日本語", "") == 0);
    assert(countUntil("日本語"d, "") == 0);

    assert(countUntil("", "") == 0);
    assert(countUntil("".filter!"true"(), "") == 0);

    auto rf = [0, 20, 12, 22, 9].filter!"true"();
    assert(rf.countUntil!"a > b"((int[]).init) == 0);
    assert(rf.countUntil!"a > b"(20) == 3);
    assert(rf.countUntil!"a > b"([20, 8]) == 3);
    assert(rf.countUntil!"a > b"([20, 10]) == -1);
    assert(rf.countUntil!"a > b"([20, 8, 0]) == -1);

    auto r = new ReferenceForwardRange!int([0, 1, 2, 3, 4, 5, 6]);
    auto r2 = new ReferenceForwardRange!int([3, 4]);
    auto r3 = new ReferenceForwardRange!int([3, 5]);
    assert(r.save.countUntil(3)  == 3);
    assert(r.save.countUntil(r2) == 3);
    assert(r.save.countUntil(7)  == -1);
    assert(r.save.countUntil(r3) == -1);
}

@safe unittest
{
    assert(countUntil("hello world", "world", "asd") == 6);
    assert(countUntil("hello world", "world", "ello") == 1);
    assert(countUntil("hello world", "world", "") == 0);
    assert(countUntil("hello world", "world", 'l') == 2);
}

/// ditto
ptrdiff_t countUntil(alias pred, R)(R haystack)
if (isInputRange!R &&
    is(typeof(unaryFun!pred(haystack.front)) : bool))
{
    typeof(return) i;
    static if (isRandomAccessRange!R)
    {
        //Optimized RA implementation. Since we want to count *and* iterate at
        //the same time, it is more efficient this way.
        static if (hasLength!R)
        {
            immutable len = cast(typeof(return)) haystack.length;
            for ( ; i < len ; ++i )
                if (unaryFun!pred(haystack[i])) return i;
        }
        else //if (isInfinite!R)
        {
            for ( ;  ; ++i )
                if (unaryFun!pred(haystack[i])) return i;
        }
    }
    else static if (hasLength!R)
    {
        //For those odd ranges that have a length, but aren't RA.
        //It is faster to quick find, and then compare the lengths
        auto r2 = find!pred(haystack.save);
        if (!r2.empty) return cast(typeof(return)) (haystack.length - r2.length);
    }
    else //Everything else
    {
        alias T = ElementType!R; //For narrow strings forces dchar iteration
        foreach (T elem; haystack)
        {
            if (unaryFun!pred(elem)) return i;
            ++i;
        }
    }

    // Because of https://issues.dlang.org/show_bug.cgi?id=8804
    // Avoids both "unreachable code" or "no return statement"
    static if (isInfinite!R) assert(false, R.stringof ~ " must not be an"
            ~ " inifite range");
    else return -1;
}

///
@safe unittest
{
    import std.ascii : isDigit;
    import std.uni : isWhite;

    assert(countUntil!(isWhite)("hello world") == 5);
    assert(countUntil!(isDigit)("hello world") == -1);
    assert(countUntil!"a > 20"([0, 7, 12, 22, 9]) == 3);
}

@safe unittest
{
    import std.internal.test.dummyrange;

    // References
    {
        // input
        ReferenceInputRange!int r;
        r = new ReferenceInputRange!int([0, 1, 2, 3, 4, 5, 6]);
        assert(r.countUntil(3) == 3);
        r = new ReferenceInputRange!int([0, 1, 2, 3, 4, 5, 6]);
        assert(r.countUntil(7) == -1);
    }
    {
        // forward
        auto r = new ReferenceForwardRange!int([0, 1, 2, 3, 4, 5, 6]);
        assert(r.save.countUntil([3, 4]) == 3);
        assert(r.save.countUntil(3) == 3);
        assert(r.save.countUntil([3, 7]) == -1);
        assert(r.save.countUntil(7) == -1);
    }
    {
        // infinite forward
        auto r = new ReferenceInfiniteForwardRange!int(0);
        assert(r.save.countUntil([3, 4]) == 3);
        assert(r.save.countUntil(3) == 3);
    }
}

/**
Checks if the given range ends with (one of) the given needle(s).
The reciprocal of `startsWith`.

Params:
    pred = The predicate to use for comparing elements between the range and
        the needle(s).

    doesThisEnd = The
        $(REF_ALTTEXT bidirectional range, isBidirectionalRange, std,range,primitives)
        to check.

    withOneOfThese = The needles to check against, which may be single
        elements, or bidirectional ranges of elements.

    withThis = The single element to check.

Returns:
0 if the needle(s) do not occur at the end of the given range;
otherwise the position of the matching needle, that is, 1 if the range ends
with `withOneOfThese[0]`, 2 if it ends with `withOneOfThese[1]`, and so
on.

In the case when no needle parameters are given, return `true` iff back of
`doesThisStart` fulfils predicate `pred`.
*/
uint endsWith(alias pred = "a == b", Range, Needles...)(Range doesThisEnd, Needles withOneOfThese)
if (isBidirectionalRange!Range && Needles.length > 1 &&
    allSatisfy!(canTestStartsWith!(pred, Range), Needles))
{
    alias haystack = doesThisEnd;
    alias needles  = withOneOfThese;

    // Make one pass looking for empty ranges in needles
    foreach (i, Unused; Needles)
    {
        // Empty range matches everything
        static if (!is(typeof(binaryFun!pred(haystack.back, needles[i])) : bool))
        {
            if (needles[i].empty) return i + 1;
        }
    }

    for (; !haystack.empty; haystack.popBack())
    {
        foreach (i, Unused; Needles)
        {
            static if (is(typeof(binaryFun!pred(haystack.back, needles[i])) : bool))
            {
                // Single-element
                if (binaryFun!pred(haystack.back, needles[i]))
                {
                    // found, but continue to account for one-element
                    // range matches (consider endsWith("ab", "b",
                    // 'b') should return 1, not 2).
                    continue;
                }
            }
            else
            {
                if (binaryFun!pred(haystack.back, needles[i].back))
                    continue;
            }

            // This code executed on failure to match
            // Out with this guy, check for the others
            uint result = endsWith!pred(haystack, needles[0 .. i], needles[i + 1 .. $]);
            if (result > i) ++result;
            return result;
        }

        // If execution reaches this point, then the back matches for all
        // needles ranges. What we need to do now is to lop off the back of
        // all ranges involved and recurse.
        foreach (i, Unused; Needles)
        {
            static if (is(typeof(binaryFun!pred(haystack.back, needles[i])) : bool))
            {
                // Test has passed in the previous loop
                return i + 1;
            }
            else
            {
                needles[i].popBack();
                if (needles[i].empty) return i + 1;
            }
        }
    }
    return 0;
}

/// Ditto
bool endsWith(alias pred = "a == b", R1, R2)(R1 doesThisEnd, R2 withThis)
if (isBidirectionalRange!R1 &&
    isBidirectionalRange!R2 &&
    is(typeof(binaryFun!pred(doesThisEnd.back, withThis.back)) : bool))
{
    alias haystack = doesThisEnd;
    alias needle   = withThis;

    static if (is(typeof(pred) : string))
        enum isDefaultPred = pred == "a == b";
    else
        enum isDefaultPred = false;

    static if (isDefaultPred && isArray!R1 && isArray!R2 &&
               is(immutable ElementEncodingType!R1 == immutable ElementEncodingType!R2))
    {
        if (haystack.length < needle.length) return false;

        return haystack[$ - needle.length .. $] == needle;
    }
    else
    {
        import std.range : retro;
        return startsWith!pred(retro(doesThisEnd), retro(withThis));
    }
}

/// Ditto
bool endsWith(alias pred = "a == b", R, E)(R doesThisEnd, E withThis)
if (isBidirectionalRange!R &&
    is(typeof(binaryFun!pred(doesThisEnd.back, withThis)) : bool))
{
    if (doesThisEnd.empty)
        return false;

    static if (is(typeof(pred) : string))
        enum isDefaultPred = pred == "a == b";
    else
        enum isDefaultPred = false;

    alias predFunc = binaryFun!pred;

    // auto-decoding special case
    static if (isNarrowString!R)
    {
        // statically determine decoding is unnecessary to evaluate pred
        static if (isDefaultPred && isSomeChar!E && E.sizeof <= ElementEncodingType!R.sizeof)
            return doesThisEnd[$ - 1] == withThis;
        // specialize for ASCII as to not change previous behavior
        else
        {
            if (withThis <= 0x7F)
                return predFunc(doesThisEnd[$ - 1], withThis);
            else
                return predFunc(doesThisEnd.back, withThis);
        }
    }
    else
    {
        return predFunc(doesThisEnd.back, withThis);
    }
}

/// Ditto
bool endsWith(alias pred, R)(R doesThisEnd)
if (isInputRange!R &&
    ifTestable!(typeof(doesThisEnd.front), unaryFun!pred))
{
    return !doesThisEnd.empty && unaryFun!pred(doesThisEnd.back);
}

///
@safe unittest
{
    import std.ascii : isAlpha;
    assert("abc".endsWith!(a => a.isAlpha));
    assert("abc".endsWith!isAlpha);

    assert(!"ab1".endsWith!(a => a.isAlpha));

    assert(!"ab1".endsWith!isAlpha);
    assert(!"".endsWith!(a => a.isAlpha));

    import std.algorithm.comparison : among;
    assert("abc".endsWith!(a => a.among('c', 'd') != 0));
    assert(!"abc".endsWith!(a => a.among('a', 'b') != 0));

    assert(endsWith("abc", ""));
    assert(!endsWith("abc", "b"));
    assert(endsWith("abc", "a", 'c') == 2);
    assert(endsWith("abc", "c", "a") == 1);
    assert(endsWith("abc", "c", "c") == 1);
    assert(endsWith("abc", "bc", "c") == 2);
    assert(endsWith("abc", "x", "c", "b") == 2);
    assert(endsWith("abc", "x", "aa", "bc") == 3);
    assert(endsWith("abc", "x", "aaa", "sab") == 0);
    assert(endsWith("abc", "x", "aaa", 'c', "sab") == 3);
}

@safe unittest
{
    import std.algorithm.iteration : filterBidirectional;
    import std.conv : to;
    import std.meta : AliasSeq;

    static foreach (S; AliasSeq!(char[], wchar[], dchar[], string, wstring, dstring))
    (){ // workaround slow optimizations for large functions
        // https://issues.dlang.org/show_bug.cgi?id=2396
        assert(!endsWith(to!S("abc"), 'a'));
        assert(endsWith(to!S("abc"), 'a', 'c') == 2);
        assert(!endsWith(to!S("abc"), 'x', 'n', 'b'));
        assert(endsWith(to!S("abc"), 'x', 'n', 'c') == 3);
        assert(endsWith(to!S("abc\uFF28"), 'a', '\uFF28', 'c') == 2);

        static foreach (T; AliasSeq!(char[], wchar[], dchar[], string, wstring, dstring))
        {
            //Lots of strings
            assert(endsWith(to!S("abc"), to!T("")));
            assert(!endsWith(to!S("abc"), to!T("a")));
            assert(!endsWith(to!S("abc"), to!T("b")));
            assert(endsWith(to!S("abc"), to!T("bc"), 'c') == 2);
            assert(endsWith(to!S("abc"), to!T("a"), "c") == 2);
            assert(endsWith(to!S("abc"), to!T("c"), "a") == 1);
            assert(endsWith(to!S("abc"), to!T("c"), "c") == 1);
            assert(endsWith(to!S("abc"), to!T("x"), 'c', "b") == 2);
            assert(endsWith(to!S("abc"), 'x', to!T("aa"), "bc") == 3);
            assert(endsWith(to!S("abc"), to!T("x"), "aaa", "sab") == 0);
            assert(endsWith(to!S("abc"), to!T("x"), "aaa", "c", "sab") == 3);
            assert(endsWith(to!S("\uFF28el\uFF4co"), to!T("l\uFF4co")));
            assert(endsWith(to!S("\uFF28el\uFF4co"), to!T("lo"), to!T("l\uFF4co")) == 2);

            //Unicode
            assert(endsWith(to!S("\uFF28el\uFF4co"), to!T("l\uFF4co")));
            assert(endsWith(to!S("\uFF28el\uFF4co"), to!T("lo"), to!T("l\uFF4co")) == 2);
            assert(endsWith(to!S("日本語"), to!T("本語")));
            assert(endsWith(to!S("日本語"), to!T("日本語")));
            assert(!endsWith(to!S("本語"), to!T("日本語")));

            //Empty
            assert(endsWith(to!S(""),  T.init));
            assert(!endsWith(to!S(""), 'a'));
            assert(endsWith(to!S("a"), T.init));
            assert(endsWith(to!S("a"), T.init, "") == 1);
            assert(endsWith(to!S("a"), T.init, 'a') == 1);
            assert(endsWith(to!S("a"), 'a', T.init) == 2);
        }
    }();

    static foreach (T; AliasSeq!(int, short))
    {{
        immutable arr = cast(T[])[0, 1, 2, 3, 4, 5];

        //RA range
        assert(endsWith(arr, cast(int[]) null));
        assert(!endsWith(arr, 0));
        assert(!endsWith(arr, 4));
        assert(endsWith(arr, 5));
        assert(endsWith(arr, 0, 4, 5) == 3);
        assert(endsWith(arr, [5]));
        assert(endsWith(arr, [4, 5]));
        assert(endsWith(arr, [4, 5], 7) == 1);
        assert(!endsWith(arr, [2, 4, 5]));
        assert(endsWith(arr, [2, 4, 5], [3, 4, 5]) == 2);

        //Normal input range
        assert(!endsWith(filterBidirectional!"true"(arr), 4));
        assert(endsWith(filterBidirectional!"true"(arr), 5));
        assert(endsWith(filterBidirectional!"true"(arr), [5]));
        assert(endsWith(filterBidirectional!"true"(arr), [4, 5]));
        assert(endsWith(filterBidirectional!"true"(arr), [4, 5], 7) == 1);
        assert(!endsWith(filterBidirectional!"true"(arr), [2, 4, 5]));
        assert(endsWith(filterBidirectional!"true"(arr), [2, 4, 5], [3, 4, 5]) == 2);
        assert(endsWith(arr, filterBidirectional!"true"([4, 5])));
        assert(endsWith(arr, filterBidirectional!"true"([4, 5]), 7) == 1);
        assert(!endsWith(arr, filterBidirectional!"true"([2, 4, 5])));
        assert(endsWith(arr, [2, 4, 5], filterBidirectional!"true"([3, 4, 5])) == 2);

        //Non-default pred
        assert(endsWith!("a%10 == b%10")(arr, [14, 15]));
        assert(!endsWith!("a%10 == b%10")(arr, [15, 14]));
    }}
}

@safe pure unittest
{
    //example from https://issues.dlang.org/show_bug.cgi?id=19727
    import std.path : asRelativePath;
    string[] ext = ["abc", "def", "ghi"];
    string path = "/foo/file.def";
    assert(ext.any!(e => path.asRelativePath("/foo").endsWith(e)) == true);
    assert(ext.any!(e => path.asRelativePath("/foo").startsWith(e)) == false);
}

private enum bool hasConstEmptyMember(T) = is(typeof(((const T* a) => (*a).empty)(null)) : bool);

/**
Iterates the passed range and selects the extreme element with `less`.
If the extreme element occurs multiple time, the first occurrence will be
returned.

Params:
    map = custom accessor for the comparison key
    selector = custom mapping for the extrema selection
    r = Range from which the extreme value will be selected
    seedElement = custom seed to use as initial element

Returns:
    The extreme value according to `map` and `selector` of the passed-in values.
*/
private auto extremum(alias map, alias selector = "a < b", Range)(Range r)
if (isInputRange!Range && !isInfinite!Range &&
    is(typeof(unaryFun!map(ElementType!(Range).init))))
in
{
    assert(!r.empty, "r is an empty range");
}
do
{
    import std.typecons : Rebindable2;

    alias Element = ElementType!Range;
    auto seed = Rebindable2!Element(r.front);
    r.popFront();
<<<<<<< HEAD
    return extremum!(map, selector)(r, seed.get);
=======
    static if (is(typeof(seed) == Unqual!Element))
    {
        return extremum!(map, selector)(r, seed);
    }
    else
    {
        return extremum!(map, selector)(r, seed.get);
    }
>>>>>>> dfcbee70
}

private auto extremum(alias map, alias selector = "a < b", Range,
                      RangeElementType = ElementType!Range)
                     (Range r, RangeElementType seedElement)
if (isInputRange!Range && !isInfinite!Range &&
    !is(CommonType!(ElementType!Range, RangeElementType) == void) &&
     is(typeof(unaryFun!map(ElementType!(Range).init))))
{
    import std.typecons : Rebindable2;

    alias mapFun = unaryFun!map;
    alias selectorFun = binaryFun!selector;

    alias Element = ElementType!Range;
    alias CommonElement = CommonType!(Element, RangeElementType);
    auto extremeElement = Rebindable2!CommonElement(seedElement);

    // if we only have one statement in the loop, it can be optimized a lot better
    static if (__traits(isSame, map, a => a))
    {
<<<<<<< HEAD
=======
        CommonElement getExtremeElement()
        {
            static if (is(typeof(extremeElement) == Unqual!CommonElement))
            {
                return extremeElement;
            }
            else
            {
                return extremeElement.get;
            }
        }
>>>>>>> dfcbee70
        // direct access via a random access range is faster
        static if (isRandomAccessRange!Range)
        {
            foreach (const i; 0 .. r.length)
            {
                if (selectorFun(r[i], extremeElement.get))
                {
                    extremeElement = r[i];
                }
            }
        }
        else
        {
            while (!r.empty)
            {
                if (selectorFun(r.front, extremeElement.get))
                {
                    extremeElement = r.front;
                }
                r.popFront();
            }
        }
    }
    else
    {
        alias MapType = Unqual!(typeof(mapFun(CommonElement.init)));
        MapType extremeElementMapped = mapFun(extremeElement.get);

        // direct access via a random access range is faster
        static if (isRandomAccessRange!Range)
        {
            foreach (const i; 0 .. r.length)
            {
                MapType mapElement = mapFun(r[i]);
                if (selectorFun(mapElement, extremeElementMapped))
                {
                    extremeElement = r[i];
                    extremeElementMapped = mapElement;
                }
            }
        }
        else
        {
            while (!r.empty)
            {
                MapType mapElement = mapFun(r.front);
                if (selectorFun(mapElement, extremeElementMapped))
                {
                    extremeElement = r.front;
                    extremeElementMapped = mapElement;
                }
                r.popFront();
            }
        }
    }
<<<<<<< HEAD
    return extremeElement.get;
=======
    // For several cases, such as classes or arrays, Rebindable!T aliases itself to T or Unqual!T.
    static if (is(typeof(extremeElement) == Unqual!CommonElement))
    {
        return extremeElement;
    }
    else
    {
        return extremeElement.get;
    }
>>>>>>> dfcbee70
}

private auto extremum(alias selector = "a < b", Range)(Range r)
if (isInputRange!Range && !isInfinite!Range &&
    !is(typeof(unaryFun!selector(ElementType!(Range).init))))
{
    return extremum!(a => a, selector)(r);
}

// if we only have one statement in the loop it can be optimized a lot better
private auto extremum(alias selector = "a < b", Range,
                      RangeElementType = ElementType!Range)
                     (Range r, RangeElementType seedElement)
if (isInputRange!Range && !isInfinite!Range &&
    !is(CommonType!(ElementType!Range, RangeElementType) == void) &&
    !is(typeof(unaryFun!selector(ElementType!(Range).init))))
{
    return extremum!(a => a, selector)(r, seedElement);
}

@safe pure unittest
{
    // allows a custom map to select the extremum
    assert([[0, 4], [1, 2]].extremum!"a[0]" == [0, 4]);
    assert([[0, 4], [1, 2]].extremum!"a[1]" == [1, 2]);

    // allows a custom selector for comparison
    assert([[0, 4], [1, 2]].extremum!("a[0]", "a > b") == [1, 2]);
    assert([[0, 4], [1, 2]].extremum!("a[1]", "a > b") == [0, 4]);

    // use a custom comparator
    import std.math.operations : cmp;
    assert([-2., 0, 5].extremum!cmp == 5.0);
    assert([-2., 0, 2].extremum!`cmp(a, b) < 0` == -2.0);

    // combine with map
    import std.range : enumerate;
    assert([-3., 0, 5].enumerate.extremum!(`a.value`, cmp) == tuple(2, 5.0));
    assert([-2., 0, 2].enumerate.extremum!(`a.value`, `cmp(a, b) < 0`) == tuple(0, -2.0));

    // seed with a custom value
    int[] arr;
    assert(arr.extremum(1) == 1);
}

@safe pure nothrow unittest
{
    // 2d seeds
    int[][] arr2d;
    assert(arr2d.extremum([1]) == [1]);

    // allow seeds of different types (implicit casting)
    assert(extremum([2, 3, 4], 1.5) == 1.5);
}

@safe pure unittest
{
    import std.range : enumerate, iota;

    // forward ranges
    assert(iota(1, 5).extremum() == 1);
    assert(iota(2, 5).enumerate.extremum!"a.value" == tuple(0, 2));

    // should work with const
    const(int)[] immArr = [2, 1, 3];
    assert(immArr.extremum == 1);

    // should work with immutable
    immutable(int)[] immArr2 = [2, 1, 3];
    assert(immArr2.extremum == 1);

    // with strings
    assert(["b", "a", "c"].extremum == "a");

    // with all dummy ranges
    import std.internal.test.dummyrange;
    foreach (DummyType; AllDummyRanges)
    {
        DummyType d;
        assert(d.extremum == 1);
        assert(d.extremum!(a => a)  == 1);
        assert(d.extremum!`a > b` == 10);
        assert(d.extremum!(a => a, `a > b`) == 10);
    }

    // compiletime
    enum ctExtremum = iota(1, 5).extremum;
    assert(ctExtremum == 1);
}

@nogc @safe nothrow pure unittest
{
    static immutable arr = [7, 3, 4, 2, 1, 8];
    assert(arr.extremum == 1);

    static immutable arr2d = [[1, 9], [3, 1], [4, 2]];
    assert(arr2d.extremum!"a[1]" == arr2d[1]);
}

// https://issues.dlang.org/show_bug.cgi?id=17982
@safe unittest
{
    class B
    {
        int val;
        this(int val){ this.val = val; }
    }

    const(B) doStuff(const(B)[] v)
    {
        return v.extremum!"a.val";
    }
    assert(doStuff([new B(1), new B(0), new B(2)]).val == 0);

    const(B)[] arr = [new B(0), new B(1)];
    // can't compare directly - https://issues.dlang.org/show_bug.cgi?id=1824
    assert(arr.extremum!"a.val".val == 0);
}

// https://issues.dlang.org/show_bug.cgi?id=22786
@nogc @safe nothrow pure unittest
{
    struct S
    {
        immutable int value;
    }

    assert([S(5), S(6)].extremum!"a.value" == S(5));
}

// https://issues.dlang.org/show_bug.cgi?id=24027
@safe nothrow pure unittest
{
    class A
    {
        int a;
        this(int a)
        {
            this.a = a;
        }
    }

    auto test = new A(5);
    A[] arr = [test];
    assert(maxElement!"a.a"(arr) is test);
}

// find
/**
Finds an individual element in an $(REF_ALTTEXT input range, isInputRange, std,range,primitives).
Elements of `haystack` are compared with `needle` by using predicate
`pred` with `pred(haystack.front, needle)`.
`find` performs $(BIGOH walkLength(haystack)) evaluations of `pred`.

The predicate is passed to $(REF binaryFun, std, functional), and can either accept a
string, or any callable that can be executed via `pred(element, element)`.

To _find the last occurrence of `needle` in a
$(REF_ALTTEXT bidirectional, isBidirectionalRange, std,range,primitives) `haystack`,
call `find(retro(haystack), needle)`. See $(REF retro, std,range).

If no `needle` is provided, `pred(haystack.front)` will be evaluated on each
element of the input range.

If `input` is a $(REF_ALTTEXT forward range, isForwardRange, std,range,primitives),
`needle` can be a $(REF_ALTTEXT forward range, isForwardRange, std,range,primitives) too.
In this case `startsWith!pred(haystack, needle)` is evaluated on each evaluation.

Note:
    `find` behaves similar to `dropWhile` in other languages.

Complexity:
    `find` performs $(BIGOH walkLength(haystack)) evaluations of `pred`.
    There are specializations that improve performance by taking
    advantage of $(REF_ALTTEXT bidirectional, isBidirectionalRange, std,range,primitives)
    or $(REF_ALTTEXT random access, isRandomAccessRange, std,range,primitives)
    ranges (where possible).

Params:

    pred = The predicate for comparing each element with the needle, defaulting to equality `"a == b"`.
           The negated predicate `"a != b"` can be used to search instead for the first
           element $(I not) matching the needle.

    haystack = The $(REF_ALTTEXT input range, isInputRange, std,range,primitives)
               searched in.

    needle = The element searched for.

Returns:

    `haystack` advanced such that the front element is the one searched for;
    that is, until `binaryFun!pred(haystack.front, needle)` is `true`. If no
    such position exists, returns an empty `haystack`.

See_ALso: $(LREF findAdjacent), $(LREF findAmong), $(LREF findSkip), $(LREF findSplit), $(LREF startsWith)
*/
InputRange find(alias pred = "a == b", InputRange, Element)(InputRange haystack, scope Element needle)
if (isInputRange!InputRange &&
    is (typeof(binaryFun!pred(haystack.front, needle)) : bool) &&
   !is (typeof(binaryFun!pred(haystack.front, needle.front)) : bool))
{
    alias R = InputRange;
    alias E = Element;
    alias predFun = binaryFun!pred;
    static if (is(typeof(pred == "a == b")))
        enum isDefaultPred = pred == "a == b";
    else
        enum isDefaultPred = false;
    enum  isIntegralNeedle = isSomeChar!E || isIntegral!E || isBoolean!E;

    alias EType  = ElementType!R;

    // If the haystack is a SortedRange we can use binary search to find the needle.
    // Works only for the default find predicate and any SortedRange predicate.
    // https://issues.dlang.org/show_bug.cgi?id=8829
    import std.range : SortedRange;
    static if (is(InputRange : SortedRange!TT, TT) && isDefaultPred)
    {
        auto lb = haystack.lowerBound(needle);
        if (lb.length == haystack.length || haystack[lb.length] != needle)
            return haystack[$ .. $];

        return haystack[lb.length .. $];
    }
    else static if (isNarrowString!R)
    {
        alias EEType = ElementEncodingType!R;
        alias UEEType = Unqual!EEType;

        //These are two special cases which can search without decoding the UTF stream.
        static if (isDefaultPred && isIntegralNeedle)
        {
            import std.utf : canSearchInCodeUnits;

            //This special case deals with UTF8 search, when the needle
            //is represented by a single code point.
            //Note: "needle <= 0x7F" properly handles sign via unsigned promotion
            static if (is(UEEType == char))
            {
                if (!__ctfe && canSearchInCodeUnits!char(needle))
                {
                    static inout(R) trustedMemchr(ref return scope inout(R) haystack,
                                                  ref const scope E needle) @trusted nothrow pure
                    {
                        import core.stdc.string : memchr;
                        auto ptr = memchr(haystack.ptr, needle, haystack.length);
                        return ptr ?
                             haystack[cast(char*) ptr - haystack.ptr .. $] :
                             haystack[$ .. $];
                    }
                    return trustedMemchr(haystack, needle);
                }
            }

            //Ditto, but for UTF16
            static if (is(UEEType == wchar))
            {
                if (canSearchInCodeUnits!wchar(needle))
                {
                    foreach (i, ref EEType e; haystack)
                    {
                        if (e == needle)
                            return haystack[i .. $];
                    }
                    return haystack[$ .. $];
                }
            }
        }

        //Previous conditional optimizations did not succeed. Fallback to
        //unconditional implementations
        static if (isDefaultPred)
        {
            import std.utf : encode;

            //In case of default pred, it is faster to do string/string search.
            UEEType[is(UEEType == char) ? 4 : 2] buf;

            size_t len = encode(buf, needle);
            return find(haystack, buf[0 .. len]);
        }
        else
        {
            import std.utf : decode;

            //Explicit pred: we must test each character by the book.
            //We choose a manual decoding approach, because it is faster than
            //the built-in foreach, or doing a front/popFront for-loop.
            immutable len = haystack.length;
            size_t i = 0, next = 0;
            while (next < len)
            {
                if (predFun(decode(haystack, next), needle))
                    return haystack[i .. $];
                i = next;
            }
            return haystack[$ .. $];
        }
    }
    else static if (isArray!R)
    {
        // https://issues.dlang.org/show_bug.cgi?id=10403 optimization
        static if (isDefaultPred && isIntegral!EType && EType.sizeof == 1 && isIntegralNeedle)
        {
            import std.algorithm.comparison : max, min;

            R findHelper(return scope ref R haystack, ref E needle) @trusted nothrow pure
            {
                import core.stdc.string : memchr;

                EType* ptr = null;
                //Note: we use "min/max" to handle sign mismatch.
                if (min(EType.min, needle) == EType.min &&
                    max(EType.max, needle) == EType.max)
                {
                    ptr = cast(EType*) memchr(haystack.ptr, needle,
                        haystack.length);
                }

                return ptr ?
                    haystack[ptr - haystack.ptr .. $] :
                    haystack[$ .. $];
            }

            if (!__ctfe)
                return findHelper(haystack, needle);
        }

        //Default implementation.
        foreach (i, ref e; haystack)
            if (predFun(e, needle))
                return haystack[i .. $];
        return haystack[$ .. $];
    }
    else
    {
        //Everything else. Walk.
        for ( ; !haystack.empty; haystack.popFront() )
        {
            if (predFun(haystack.front, needle))
                break;
        }
        return haystack;
    }
}

///
@safe unittest
{
    import std.range.primitives;

    auto arr = [1, 2, 4, 4, 4, 4, 5, 6, 9];
    assert(arr.find(4) == [4, 4, 4, 4, 5, 6, 9]);
    assert(arr.find(1) == arr);
    assert(arr.find(9) == [9]);
    assert(arr.find!((a, b) => a > b)(4) == [5, 6, 9]);
    assert(arr.find!((a, b) => a < b)(4) == arr);
    assert(arr.find(0).empty);
    assert(arr.find(10).empty);
    assert(arr.find(8).empty);

    assert(find("hello, world", ',') == ", world");
}

/// Case-insensitive find of a string
@safe unittest
{
    import std.range.primitives;
    import std.uni : toLower;

    string[] s = ["Hello", "world", "!"];
    assert(s.find!((a, b) => toLower(a) == b)("hello") == s);
}

@safe unittest
{
    import std.algorithm.comparison : equal;
    import std.container : SList;

    auto lst = SList!int(1, 2, 5, 7, 3);
    assert(lst.front == 1);
    auto r = find(lst[], 5);
    assert(equal(r, SList!int(5, 7, 3)[]));
    assert(find([1, 2, 3, 5], 4).empty);
    assert(equal(find!"a > b"("hello", 'k'), "llo"));
}

@safe pure nothrow unittest
{
    assert(!find              ([1, 2, 3], 2).empty);
    assert(!find!((a,b)=>a == b)([1, 2, 3], 2).empty);
    assert(!find              ([1, 2, 3], 2).empty);
    assert(!find!((a,b)=>a == b)([1, 2, 3], 2).empty);
}

@safe pure unittest
{
    import std.meta : AliasSeq;
    static foreach (R; AliasSeq!(string, wstring, dstring))
    {
        static foreach (E; AliasSeq!(char, wchar, dchar))
        {
            assert(find              ("hello world", 'w') == "world");
            assert(find!((a,b)=>a == b)("hello world", 'w') == "world");
            assert(find              ("日c語", 'c') == "c語");
            assert(find!((a,b)=>a == b)("日c語", 'c') == "c語");
            assert(find              ("0123456789", 'A').empty);
            static if (E.sizeof >= 2)
            {
                assert(find              ("日本語", '本') == "本語");
                assert(find!((a,b)=>a == b)("日本語", '本') == "本語");
            }
        }
    }
}

@safe unittest
{
    //CTFE
    static assert(find("abc", 'b') == "bc");
    static assert(find("日b語", 'b') == "b語");
    static assert(find("日本語", '本') == "本語");
    static assert(find([1, 2, 3], 2)  == [2, 3]);

    static assert(find              ([1, 2, 3], 2));
    static assert(find!((a,b)=>a == b)([1, 2, 3], 2));
    static assert(find              ([1, 2, 3], 2));
    static assert(find!((a,b)=>a == b)([1, 2, 3], 2));
}

@safe unittest
{
    import std.exception : assertCTFEable;
    import std.meta : AliasSeq;

    void dg() @safe pure nothrow
    {
        byte[]  sarr = [1, 2, 3, 4];
        ubyte[] uarr = [1, 2, 3, 4];
        static foreach (arr; AliasSeq!(sarr, uarr))
        {
            static foreach (T; AliasSeq!(byte, ubyte, int, uint))
            {
                assert(find(arr, cast(T) 3) == arr[2 .. $]);
                assert(find(arr, cast(T) 9) == arr[$ .. $]);
            }
            assert(find(arr, 256) == arr[$ .. $]);
        }
    }
    dg();
    assertCTFEable!dg;
}

// https://issues.dlang.org/show_bug.cgi?id=11603
@safe unittest
{
    enum Foo : ubyte { A }
    assert([Foo.A].find(Foo.A).empty == false);

    ubyte x = 0;
    assert([x].find(x).empty == false);
}

/// ditto
InputRange find(alias pred, InputRange)(InputRange haystack)
if (isInputRange!InputRange)
{
    alias R = InputRange;
    alias predFun = unaryFun!pred;
    static if (isNarrowString!R)
    {
        import std.utf : decode;

        immutable len = haystack.length;
        size_t i = 0, next = 0;
        while (next < len)
        {
            if (predFun(decode(haystack, next)))
                return haystack[i .. $];
            i = next;
        }
        return haystack[$ .. $];
    }
    else
    {
        //standard range
        for ( ; !haystack.empty; haystack.popFront() )
        {
            if (predFun(haystack.front))
                break;
        }
        return haystack;
    }
}

///
@safe unittest
{
    auto arr = [ 1, 2, 3, 4, 1 ];
    assert(find!("a > 2")(arr) == [ 3, 4, 1 ]);

    // with predicate alias
    bool pred(int x) { return x + 1 > 1.5; }
    assert(find!(pred)(arr) == arr);
}

@safe pure unittest
{
    int[] r = [ 1, 2, 3 ];
    assert(find!(a=>a > 2)(r) == [3]);
    bool pred(int x) { return x + 1 > 1.5; }
    assert(find!(pred)(r) == r);

    assert(find!(a=>a > 'v')("hello world") == "world");
    assert(find!(a=>a%4 == 0)("日本語") == "本語");
}

/// ditto
R1 find(alias pred = "a == b", R1, R2)(R1 haystack, scope R2 needle)
if (isForwardRange!R1 && isForwardRange!R2
        && is(typeof(binaryFun!pred(haystack.front, needle.front)) : bool))
{
    static if (!isRandomAccessRange!R1)
    {
        static if (is(typeof(pred == "a == b")) && pred == "a == b" && isSomeString!R1 && isSomeString!R2
                && haystack[0].sizeof == needle[0].sizeof)
        {
            // return cast(R1) find(representation(haystack), representation(needle));
            // Specialization for simple string search
            alias Representation =
                Select!(haystack[0].sizeof == 1, ubyte[],
                    Select!(haystack[0].sizeof == 2, ushort[], uint[]));
            // Will use the array specialization
            static TO force(TO, T)(inout T r) @trusted { return cast(TO) r; }
            return force!R1(.find!(pred, Representation, Representation)
                (force!Representation(haystack), force!Representation(needle)));
        }
        else
        {
            return simpleMindedFind!pred(haystack, needle);
        }
    }
    else static if (!isBidirectionalRange!R2 || !hasSlicing!R1)
    {
        static if (!is(ElementType!R1 == ElementType!R2))
        {
            return simpleMindedFind!pred(haystack, needle);
        }
        else
        {
            // Prepare the search with needle's first element
            if (needle.empty)
                return haystack;

            haystack = .find!pred(haystack, needle.front);

            static if (hasLength!R1 && hasLength!R2 && is(typeof(takeNone(haystack)) == R1))
            {
                if (needle.length > haystack.length)
                    return takeNone(haystack);
            }
            else
            {
                if (haystack.empty)
                    return haystack;
            }

            needle.popFront();
            size_t matchLen = 1;

            // Loop invariant: haystack[0 .. matchLen] matches everything in
            // the initial needle that was popped out of needle.
            for (;;)
            {
                // Extend matchLength as much as possible
                for (;;)
                {
                    import std.range : takeNone;

                    if (needle.empty || haystack.empty)
                        return haystack;

                    static if (hasLength!R1 && is(typeof(takeNone(haystack)) == R1))
                    {
                        if (matchLen == haystack.length)
                            return takeNone(haystack);
                    }

                    if (!binaryFun!pred(haystack[matchLen], needle.front))
                        break;

                    ++matchLen;
                    needle.popFront();
                }

                auto bestMatch = haystack[0 .. matchLen];
                haystack.popFront();
                haystack = .find!pred(haystack, bestMatch);
            }
        }
    }
    else // static if (hasSlicing!R1 && isBidirectionalRange!R2)
    {
        if (needle.empty) return haystack;

        static if (hasLength!R2)
        {
            immutable needleLength = needle.length;
        }
        else
        {
            immutable needleLength = walkLength(needle.save);
        }
        if (needleLength > haystack.length)
        {
            return haystack[haystack.length .. haystack.length];
        }
        // Optimization in case the ranges are both SortedRanges.
        // Binary search can be used to find the first occurence
        // of the first element of the needle in haystack.
        // When it is found O(walklength(needle)) steps are performed.
        // https://issues.dlang.org/show_bug.cgi?id=8829 enhancement
        import std.algorithm.comparison : mismatch;
        import std.range : SortedRange;
        static if (is(R1 == R2)
                && is(R1 : SortedRange!TT, TT)
                && pred == "a == b")
        {
            auto needleFirstElem = needle[0];
            auto partitions      = haystack.trisect(needleFirstElem);
            auto firstElemLen    = partitions[1].length;
            size_t count         = 0;

            if (firstElemLen == 0)
                return haystack[$ .. $];

            while (needle.front() == needleFirstElem)
            {
                needle.popFront();
                ++count;

                if (count > firstElemLen)
                    return haystack[$ .. $];
            }

            auto m = mismatch(partitions[2], needle);

            if (m[1].empty)
                return haystack[partitions[0].length + partitions[1].length - count .. $];
        }
        else static if (isRandomAccessRange!R2)
        {
            immutable lastIndex = needleLength - 1;
            auto last = needle[lastIndex];
            size_t j = lastIndex, skip = 0;
            for (; j < haystack.length;)
            {
                if (!binaryFun!pred(haystack[j], last))
                {
                    ++j;
                    continue;
                }
                immutable k = j - lastIndex;
                // last elements match
                for (size_t i = 0;; ++i)
                {
                    if (i == lastIndex)
                        return haystack[k .. haystack.length];
                    if (!binaryFun!pred(haystack[k + i], needle[i]))
                        break;
                }
                if (skip == 0)
                {
                    skip = 1;
                    while (skip < needleLength && needle[needleLength - 1 - skip] != needle[needleLength - 1])
                    {
                        ++skip;
                    }
                }
                j += skip;
            }
        }
        else
        {
            // @@@BUG@@@
            // auto needleBack = moveBack(needle);
            // Stage 1: find the step
            size_t step = 1;
            auto needleBack = needle.back;
            needle.popBack();
            for (auto i = needle.save; !i.empty && i.back != needleBack;
                    i.popBack(), ++step)
            {
            }
            // Stage 2: linear find
            size_t scout = needleLength - 1;
            for (;;)
            {
                if (scout >= haystack.length)
                    break;
                if (!binaryFun!pred(haystack[scout], needleBack))
                {
                    ++scout;
                    continue;
                }
                // Found a match with the last element in the needle
                auto cand = haystack[scout + 1 - needleLength .. haystack.length];
                if (startsWith!pred(cand, needle))
                {
                    // found
                    return cand;
                }
                scout += step;
            }
        }
        return haystack[haystack.length .. haystack.length];
    }
}

///
@safe unittest
{
    import std.container : SList;
    import std.range.primitives : empty;
    import std.typecons : Tuple;

    assert(find("hello, world", "World").empty);
    assert(find("hello, world", "wo") == "world");
    assert([1, 2, 3, 4].find(SList!int(2, 3)[]) == [2, 3, 4]);
    alias C = Tuple!(int, "x", int, "y");
    auto a = [C(1,0), C(2,0), C(3,1), C(4,0)];
    assert(a.find!"a.x == b"([2, 3]) == [C(2,0), C(3,1), C(4,0)]);
    assert(a[1 .. $].find!"a.x == b"([2, 3]) == [C(2,0), C(3,1), C(4,0)]);
}

@safe unittest
{
    import std.container : SList;
    alias C = Tuple!(int, "x", int, "y");
    assert([C(1,0), C(2,0), C(3,1), C(4,0)].find!"a.x == b"(SList!int(2, 3)[]) == [C(2,0), C(3,1), C(4,0)]);
}

// https://issues.dlang.org/show_bug.cgi?id=12470
@safe unittest
{
    import std.array : replace;
    inout(char)[] sanitize(inout(char)[] p)
    {
        return p.replace("\0", " ");
    }
    assert(sanitize("O\x00o") == "O o");
}

@safe unittest
{
    import std.algorithm.comparison : equal;
    import std.container : SList;

    auto lst = SList!int(1, 2, 5, 7, 3);
    static assert(isForwardRange!(int[]));
    static assert(isForwardRange!(typeof(lst[])));
    auto r = find(lst[], [2, 5]);
    assert(equal(r, SList!int(2, 5, 7, 3)[]));
}

@safe unittest
{
    import std.range : assumeSorted;

    auto r1 = assumeSorted([1, 2, 3, 3, 3, 4, 5, 6, 7, 8, 8, 8, 10]);
    auto r2 = assumeSorted([3, 3, 4, 5, 6, 7, 8, 8]);
    auto r3 = assumeSorted([3, 4, 5, 6, 7, 8]);
    auto r4 = assumeSorted([4, 5, 6]);
    auto r5 = assumeSorted([12, 13]);
    auto r6 = assumeSorted([8, 8, 10, 11]);
    auto r7 = assumeSorted([3, 3, 3, 3, 3, 3, 3]);

    assert(find(r1, r2) == assumeSorted([3, 3, 4, 5, 6, 7, 8, 8, 8, 10]));
    assert(find(r1, r3) == assumeSorted([3, 4, 5, 6, 7, 8, 8, 8, 10]));
    assert(find(r1, r4) == assumeSorted([4, 5, 6, 7, 8, 8, 8, 10]));
    assert(find(r1, r5).empty());
    assert(find(r1, r6).empty());
    assert(find(r1, r7).empty());
}

@safe unittest
{
    import std.algorithm.comparison : equal;
    // @@@BUG@@@ removing static below makes unittest fail
    static struct BiRange
    {
        int[] payload;
        @property bool empty() { return payload.empty; }
        @property BiRange save() { return this; }
        @property ref int front() { return payload[0]; }
        @property ref int back() { return payload[$ - 1]; }
        void popFront() { return payload.popFront(); }
        void popBack() { return payload.popBack(); }
    }
    auto r = BiRange([1, 2, 3, 10, 11, 4]);
    assert(equal(find(r, [10, 11]), [10, 11, 4]));
}

@safe unittest
{
    import std.container : SList;

    assert(find([ 1, 2, 3 ], SList!int(2, 3)[]) == [ 2, 3 ]);
    assert(find([ 1, 2, 1, 2, 3, 3 ], SList!int(2, 3)[]) == [ 2, 3, 3 ]);
}

// https://issues.dlang.org/show_bug.cgi?id=8334
@safe unittest
{
    import std.algorithm.iteration : filter;
    import std.range;

    auto haystack = [1, 2, 3, 4, 1, 9, 12, 42];
    auto needle = [12, 42, 27];

    //different overload of find, but it's the base case.
    assert(find(haystack, needle).empty);

    assert(find(haystack, takeExactly(filter!"true"(needle), 3)).empty);
    assert(find(haystack, filter!"true"(needle)).empty);
}

// https://issues.dlang.org/show_bug.cgi?id=11013
@safe unittest
{
    assert(find!"a == a"("abc","abc") == "abc");
}

// Internally used by some find() overloads above
private R1 simpleMindedFind(alias pred, R1, R2)(R1 haystack, scope R2 needle)
{
    enum estimateNeedleLength = hasLength!R1 && !hasLength!R2;

    static if (hasLength!R1)
    {
        static if (!hasLength!R2)
            size_t estimatedNeedleLength = 0;
        else
            immutable size_t estimatedNeedleLength = needle.length;
    }

    bool haystackTooShort()
    {
        static if (estimateNeedleLength)
        {
            return haystack.length < estimatedNeedleLength;
        }
        else
        {
            return haystack.empty;
        }
    }

  searching:
    for (;; haystack.popFront())
    {
        if (haystackTooShort())
        {
            // Failed search
            static if (hasLength!R1)
            {
                static if (is(typeof(haystack[haystack.length ..
                                                haystack.length]) : R1))
                    return haystack[haystack.length .. haystack.length];
                else
                    return R1.init;
            }
            else
            {
                assert(haystack.empty, "Haystack must be empty by now");
                return haystack;
            }
        }
        static if (estimateNeedleLength)
            size_t matchLength = 0;
        for (auto h = haystack.save, n = needle.save;
             !n.empty;
             h.popFront(), n.popFront())
        {
            if (h.empty || !binaryFun!pred(h.front, n.front))
            {
                // Failed searching n in h
                static if (estimateNeedleLength)
                {
                    if (estimatedNeedleLength < matchLength)
                        estimatedNeedleLength = matchLength;
                }
                continue searching;
            }
            static if (estimateNeedleLength)
                ++matchLength;
        }
        break;
    }
    return haystack;
}

@safe unittest
{
    // Test simpleMindedFind for the case where both haystack and needle have
    // length.
    struct CustomString
    {
    @safe:
        string _impl;

        // This is what triggers https://issues.dlang.org/show_bug.cgi?id=7992.
        @property size_t length() const { return _impl.length; }
        @property void length(size_t len) { _impl.length = len; }

        // This is for conformance to the forward range API (we deliberately
        // make it non-random access so that we will end up in
        // simpleMindedFind).
        @property bool empty() const { return _impl.empty; }
        @property dchar front() const { return _impl.front; }
        void popFront() { _impl.popFront(); }
        @property CustomString save() { return this; }
    }

    // If https://issues.dlang.org/show_bug.cgi?id=7992 occurs, this will throw an exception from calling
    // popFront() on an empty range.
    auto r = find(CustomString("a"), CustomString("b"));
    assert(r.empty);
}

/**
Finds two or more `needles` into a `haystack`. The predicate $(D
pred) is used throughout to compare elements. By default, elements are
compared for equality.

Params:

pred = The predicate to use for comparing elements.

haystack = The target of the search. Must be an input range.
If any of `needles` is a range with elements comparable to
elements in `haystack`, then `haystack` must be a
$(REF_ALTTEXT forward range, isForwardRange, std,range,primitives)
such that the search can backtrack.

needles = One or more items to search for. Each of `needles` must
be either comparable to one element in `haystack`, or be itself a
forward range with elements comparable with elements in
`haystack`.

Returns:

A tuple containing `haystack` positioned to match one of the
needles and also the 1-based index of the matching element in $(D
needles) (0 if none of `needles` matched, 1 if `needles[0]`
matched, 2 if `needles[1]` matched...). The first needle to be found
will be the one that matches. If multiple needles are found at the
same spot in the range, then the shortest one is the one which matches
(if multiple needles of the same length are found at the same spot (e.g
`"a"` and `'a'`), then the left-most of them in the argument list
matches).

The relationship between `haystack` and `needles` simply means
that one can e.g. search for individual `int`s or arrays of $(D
int)s in an array of `int`s. In addition, if elements are
individually comparable, searches of heterogeneous types are allowed
as well: a `double[]` can be searched for an `int` or a $(D
short[]), and conversely a `long` can be searched for a `float`
or a `double[]`. This makes for efficient searches without the need
to coerce one side of the comparison into the other's side type.

The complexity of the search is $(BIGOH haystack.length *
max(needles.length)). (For needles that are individual items, length
is considered to be 1.) The strategy used in searching several
subranges at once maximizes cache usage by moving in `haystack` as
few times as possible.
 */
Tuple!(Range, size_t) find(alias pred = "a == b", Range, Ranges...)
(Range haystack, Ranges needles)
if (Ranges.length > 1 && is(typeof(startsWith!pred(haystack, needles))))
{
    for (;; haystack.popFront())
    {
        size_t r = startsWith!pred(haystack, needles);
        if (r || haystack.empty)
        {
            return tuple(haystack, r);
        }
    }
}

///
@safe unittest
{
    import std.typecons : tuple;
    int[] a = [ 1, 4, 2, 3 ];
    assert(find(a, 4) == [ 4, 2, 3 ]);
    assert(find(a, [ 1, 4 ]) == [ 1, 4, 2, 3 ]);
    assert(find(a, [ 1, 3 ], 4) == tuple([ 4, 2, 3 ], 2));
    // Mixed types allowed if comparable
    assert(find(a, 5, [ 1.2, 3.5 ], 2.0) == tuple([ 2, 3 ], 3));
}

@safe unittest
{
    auto s1 = "Mary has a little lamb";
    assert(find(s1, "has a", "has an") == tuple("has a little lamb", 1));
    assert(find(s1, 't', "has a", "has an") == tuple("has a little lamb", 2));
    assert(find(s1, 't', "has a", 'y', "has an") == tuple("y has a little lamb", 3));
    assert(find("abc", "bc").length == 2);
}

@safe unittest
{
    import std.algorithm.internal : rndstuff;
    import std.meta : AliasSeq;
    import std.uni : toUpper;

    int[] a = [ 1, 2, 3 ];
    assert(find(a, 5).empty);
    assert(find(a, 2) == [2, 3]);

    foreach (T; AliasSeq!(int, double))
    {
        auto b = rndstuff!(T)();
        if (!b.length) continue;
        b[$ / 2] = 200;
        b[$ / 4] = 200;
        assert(find(b, 200).length == b.length - b.length / 4);
    }

    // Case-insensitive find of a string
    string[] s = [ "Hello", "world", "!" ];
    assert(find!("toUpper(a) == toUpper(b)")(s, "hello").length == 3);

    static bool f(string a, string b) { return toUpper(a) == toUpper(b); }
    assert(find!(f)(s, "hello").length == 3);
}

@safe unittest
{
    import std.algorithm.comparison : equal;
    import std.algorithm.internal : rndstuff;
    import std.meta : AliasSeq;
    import std.range : retro;

    int[] a = [ 1, 2, 3, 2, 6 ];
    assert(find(retro(a), 5).empty);
    assert(equal(find(retro(a), 2), [ 2, 3, 2, 1 ][]));

    foreach (T; AliasSeq!(int, double))
    {
        auto b = rndstuff!(T)();
        if (!b.length) continue;
        b[$ / 2] = 200;
        b[$ / 4] = 200;
        assert(find(retro(b), 200).length ==
                b.length - (b.length - 1) / 2);
    }
}

@safe unittest
{
    import std.algorithm.comparison : equal;
    import std.internal.test.dummyrange;

    int[] a = [ -1, 0, 1, 2, 3, 4, 5 ];
    int[] b = [ 1, 2, 3 ];
    assert(find(a, b) == [ 1, 2, 3, 4, 5 ]);
    assert(find(b, a).empty);

    foreach (DummyType; AllDummyRanges)
    {
        DummyType d;
        auto findRes = find(d, 5);
        assert(equal(findRes, [5,6,7,8,9,10]));
    }
}

/**
 * Finds `needle` in `haystack` efficiently using the
 * $(LINK2 https://en.wikipedia.org/wiki/Boyer%E2%80%93Moore_string_search_algorithm,
 * Boyer-Moore) method.
 *
 * Params:
 * haystack = A random-access range with length and slicing.
 * needle = A $(LREF BoyerMooreFinder).
 *
 * Returns:
 * `haystack` advanced such that `needle` is a prefix of it (if no
 * such position exists, returns `haystack` advanced to termination).
 */
RandomAccessRange find(RandomAccessRange, alias pred, InputRange)(
    RandomAccessRange haystack, scope BoyerMooreFinder!(pred, InputRange) needle)
{
    return needle.beFound(haystack);
}

@safe unittest
{
    string h = "/homes/aalexand/d/dmd/bin/../lib/libphobos.a(dmain2.o)"~
        "(.gnu.linkonce.tmain+0x74): In function `main' undefined reference"~
        " to `_Dmain':";
    string[] ns = ["libphobos", "function", " undefined", "`", ":"];
    foreach (n ; ns)
    {
        auto p = find(h, boyerMooreFinder(n));
        assert(!p.empty);
    }
}

///
@safe unittest
{
    import std.range.primitives : empty;
    int[] a = [ -1, 0, 1, 2, 3, 4, 5 ];
    int[] b = [ 1, 2, 3 ];

    assert(find(a, boyerMooreFinder(b)) == [ 1, 2, 3, 4, 5 ]);
    assert(find(b, boyerMooreFinder(a)).empty);
}

@safe unittest
{
    auto bm = boyerMooreFinder("for");
    auto match = find("Moor", bm);
    assert(match.empty);
}

// canFind
/++
Convenience function. Like find, but only returns whether or not the search
was successful.

For more information about `pred` see $(LREF find).

See_Also:
$(REF among, std,algorithm,comparison) for checking a value against multiple possibilities.
 +/
template canFind(alias pred="a == b")
{
    /++
    Returns `true` if and only if any value `v` found in the
    input range `range` satisfies the predicate `pred`.
    Performs (at most) $(BIGOH haystack.length) evaluations of `pred`.
     +/
    bool canFind(Range)(Range haystack)
    if (is(typeof(find!pred(haystack))))
    {
        return any!pred(haystack);
    }

    /++
    Returns `true` if and only if `needle` can be found in $(D
    range). Performs $(BIGOH haystack.length) evaluations of `pred`.
     +/
    bool canFind(Range, Element)(Range haystack, scope Element needle)
    if (is(typeof(find!pred(haystack, needle))))
    {
        return !find!pred(haystack, needle).empty;
    }

    /++
    Returns the 1-based index of the first needle found in `haystack`. If no
    needle is found, then `0` is returned.

    So, if used directly in the condition of an if statement or loop, the result
    will be `true` if one of the needles is found and `false` if none are
    found, whereas if the result is used elsewhere, it can either be cast to
    `bool` for the same effect or used to get which needle was found first
    without having to deal with the tuple that `LREF find` returns for the
    same operation.
     +/
    size_t canFind(Range, Ranges...)(Range haystack, scope Ranges needles)
    if (Ranges.length > 1 &&
        allSatisfy!(isForwardRange, Ranges) &&
        is(typeof(find!pred(haystack, needles))))
    {
        return find!pred(haystack, needles)[1];
    }
}

///
@safe unittest
{
    assert(canFind([0, 1, 2, 3], 2) == true);
    assert(canFind([0, 1, 2, 3], [1, 2], [2, 3]));
    assert(canFind([0, 1, 2, 3], [1, 2], [2, 3]) == 1);
    assert(canFind([0, 1, 2, 3], [1, 7], [2, 3]));
    assert(canFind([0, 1, 2, 3], [1, 7], [2, 3]) == 2);

    assert(canFind([0, 1, 2, 3], 4) == false);
    assert(!canFind([0, 1, 2, 3], [1, 3], [2, 4]));
    assert(canFind([0, 1, 2, 3], [1, 3], [2, 4]) == 0);
}

/**
 * Example using a custom predicate.
 * Note that the needle appears as the second argument of the predicate.
 */
@safe unittest
{
    auto words = [
        "apple",
        "beeswax",
        "cardboard"
    ];
    assert(!canFind(words, "bees"));
    assert( canFind!((string a, string b) => a.startsWith(b))(words, "bees"));
}

/// Search for mutliple items in an array of items (search for needles in an array of hay stacks)
@safe unittest
{
    string s1 = "aaa111aaa";
    string s2 = "aaa222aaa";
    string s3 = "aaa333aaa";
    string s4 = "aaa444aaa";
    const hay = [s1, s2, s3, s4];
    assert(hay.canFind!(e => (e.canFind("111", "222"))));
}

@safe unittest
{
    import std.algorithm.internal : rndstuff;

    auto a = rndstuff!(int)();
    if (a.length)
    {
        auto b = a[a.length / 2];
        assert(canFind(a, b));
    }
}

@safe unittest
{
    import std.algorithm.comparison : equal;
    assert(equal!(canFind!"a < b")([[1, 2, 3], [7, 8, 9]], [2, 8]));
}

// findAdjacent
/**
Advances `r` until it finds the first two adjacent elements `a`,
`b` that satisfy `pred(a, b)`. Performs $(BIGOH r.length)
evaluations of `pred`.

For more information about `pred` see $(LREF find).

Params:
    pred = The predicate to satisfy.
    r = A $(REF_ALTTEXT forward range, isForwardRange, std,range,primitives) to
        search in.

Returns:
`r` advanced to the first occurrence of two adjacent elements that satisfy
the given predicate. If there are no such two elements, returns `r` advanced
until empty.

See_Also:
     $(LINK2 http://en.cppreference.com/w/cpp/algorithm/adjacent_find, STL's `adjacent_find`)
*/
Range findAdjacent(alias pred = "a == b", Range)(Range r)
if (isForwardRange!(Range))
{
    auto ahead = r.save;
    if (!ahead.empty)
    {
        for (ahead.popFront(); !ahead.empty; r.popFront(), ahead.popFront())
        {
            if (binaryFun!(pred)(r.front, ahead.front)) return r;
        }
    }
    static if (!isInfinite!Range)
        return ahead;
    assert(0);
}

///
@safe unittest
{
    int[] a = [ 11, 10, 10, 9, 8, 8, 7, 8, 9 ];
    auto r = findAdjacent(a);
    assert(r == [ 10, 10, 9, 8, 8, 7, 8, 9 ]);
    auto p = findAdjacent!("a < b")(a);
    assert(p == [ 7, 8, 9 ]);

}

@safe unittest
{
    import std.algorithm.comparison : equal;
    import std.internal.test.dummyrange;
    import std.range;

    int[] a = [ 11, 10, 10, 9, 8, 8, 7, 8, 9 ];
    auto p = findAdjacent(a);
    assert(p == [10, 10, 9, 8, 8, 7, 8, 9 ]);
    p = findAdjacent!("a < b")(a);
    assert(p == [7, 8, 9]);
    // empty
    a = [];
    p = findAdjacent(a);
    assert(p.empty);
    // not found
    a = [ 1, 2, 3, 4, 5 ];
    p = findAdjacent(a);
    assert(p.empty);
    p = findAdjacent!"a > b"(a);
    assert(p.empty);
    ReferenceForwardRange!int rfr = new ReferenceForwardRange!int([1, 2, 3, 2, 2, 3]);
    assert(equal(findAdjacent(rfr), [2, 2, 3]));

    // https://issues.dlang.org/show_bug.cgi?id=9350
    assert(!repeat(1).findAdjacent().empty);
}

// findAmong
/**
Searches the given range for an element that matches one of the given choices.

Advances `seq` by calling `seq.popFront` until either
`find!(pred)(choices, seq.front)` is `true`, or `seq` becomes empty.
Performs $(BIGOH seq.length * choices.length) evaluations of `pred`.

For more information about `pred` see $(LREF find).

Params:
    pred = The predicate to use for determining a match.
    seq = The $(REF_ALTTEXT input range, isInputRange, std,range,primitives) to
        search.
    choices = A $(REF_ALTTEXT forward range, isForwardRange, std,range,primitives)
        of possible choices.

Returns:
`seq` advanced to the first matching element, or until empty if there are no
matching elements.

See_Also: $(LREF find), $(REF std,algorithm,comparison,among)
*/
InputRange findAmong(alias pred = "a == b", InputRange, ForwardRange)(
    InputRange seq, ForwardRange choices)
if (isInputRange!InputRange && isForwardRange!ForwardRange)
{
    for (; !seq.empty && find!pred(choices.save, seq.front).empty; seq.popFront())
    {
    }
    return seq;
}

///
@safe unittest
{
    int[] a = [ -1, 0, 1, 2, 3, 4, 5 ];
    int[] b = [ 3, 1, 2 ];
    assert(findAmong(a, b) == a[2 .. $]);
}

@safe unittest
{
    int[] a = [ -1, 0, 2, 1, 2, 3, 4, 5 ];
    int[] b = [ 1, 2, 3 ];
    assert(findAmong(a, b) == [2, 1, 2, 3, 4, 5 ]);
    assert(findAmong(b, [ 4, 6, 7 ][]).empty);
    assert(findAmong!("a == b")(a, b).length == a.length - 2);
    assert(findAmong!("a == b")(b, [ 4, 6, 7 ][]).empty);
}

// https://issues.dlang.org/show_bug.cgi?id=19765
@system unittest
{
    import std.range.interfaces : inputRangeObject;
    auto choices = inputRangeObject("b");
    auto f = "foobar".findAmong(choices);
    assert(f == "bar");
}

// findSkip
/**
 * Finds `needle` in `haystack` and positions `haystack`
 * right after the first occurrence of `needle`.
 *
 * If no needle is provided, the `haystack` is advanced as long as `pred`
 * evaluates to `true`.
 * Similarly, the haystack is positioned so as `pred` evaluates to `false` for
 * `haystack.front`.
 *
 * For more information about `pred` see $(LREF find).

 * Params:
 *  haystack = The
 *   $(REF_ALTTEXT forward range, isForwardRange, std,range,primitives) to search
 *   in.
 *  needle = The
 *   $(REF_ALTTEXT forward range, isForwardRange, std,range,primitives) to search
 *   for.
 *  pred = Custom predicate for comparison of haystack and needle
 *
 * Returns: `true` if the needle was found, in which case `haystack` is
 * positioned after the end of the first occurrence of `needle`; otherwise
 * `false`, leaving `haystack` untouched. If no needle is provided, it returns
 *  the number of times `pred(haystack.front)` returned true.
 *
 * See_Also: $(LREF find)
 */
bool findSkip(alias pred = "a == b", R1, R2)(ref R1 haystack, R2 needle)
if (isForwardRange!R1 && isForwardRange!R2
        && is(typeof(binaryFun!pred(haystack.front, needle.front))))
{
    auto parts = findSplit!pred(haystack, needle);
    if (parts[1].empty) return false;
    // found
    haystack = parts[2];
    return true;
}

///
@safe unittest
{
    import std.range.primitives : empty;
    // Needle is found; s is replaced by the substring following the first
    // occurrence of the needle.
    string s = "abcdef";
    assert(findSkip(s, "cd") && s == "ef");

    // Needle is not found; s is left untouched.
    s = "abcdef";
    assert(!findSkip(s, "cxd") && s == "abcdef");

    // If the needle occurs at the end of the range, the range is left empty.
    s = "abcdef";
    assert(findSkip(s, "def") && s.empty);
}

// https://issues.dlang.org/show_bug.cgi?id=19020
@safe unittest
{
    static struct WrapperRange
    {
        string _r;
        @property auto empty() { return _r.empty(); }
        @property auto front() { return _r.front(); }
        auto popFront() { return _r.popFront(); }
        @property auto save() { return WrapperRange(_r.save); }
    }
    auto tmp = WrapperRange("there is a bug here: *");
    assert(!tmp.findSkip("*/"));
    assert(tmp._r == "there is a bug here: *");
}

/// ditto
size_t findSkip(alias pred, R1)(ref R1 haystack)
if (isForwardRange!R1 && ifTestable!(typeof(haystack.front), unaryFun!pred))
{
    size_t result;
    while (!haystack.empty && unaryFun!pred(haystack.front))
    {
        result++;
        haystack.popFront;
    }
    return result;
}

///
@safe unittest
{
    import std.ascii : isWhite;
    string s = "    abc";
    assert(findSkip!isWhite(s) && s == "abc");
    assert(!findSkip!isWhite(s) && s == "abc");

    s = "  ";
    assert(findSkip!isWhite(s) == 2);
}

@safe unittest
{
    import std.ascii : isWhite;

    auto s = "  ";
    assert(findSkip!isWhite(s) == 2);
}

/**
These functions find the first occurrence of `needle` in `haystack` and then
split `haystack` as follows.

`findSplit` returns a tuple `result` containing $(I three) ranges. `result[0]`
is the portion of `haystack` before `needle`, `result[1]` is the portion of
`haystack` that matches `needle`, and `result[2]` is the portion of `haystack`
after the match. If `needle` was not found, `result[0]` comprehends `haystack`
entirely and `result[1]` and `result[2]` are empty.

`findSplitBefore` returns a tuple `result` containing two ranges. `result[0]` is
the portion of `haystack` before `needle`, and `result[1]` is the balance of
`haystack` starting with the match. If `needle` was not found, `result[0]`
comprehends `haystack` entirely and `result[1]` is empty.

`findSplitAfter` returns a tuple `result` containing two ranges.
`result[0]` is the portion of `haystack` up to and including the
match, and `result[1]` is the balance of `haystack` starting
after the match. If `needle` was not found, `result[0]` is empty
and `result[1]` is `haystack`.

In all cases, the concatenation of the returned ranges spans the
entire `haystack`.

If `haystack` is a random-access range, all three components of the tuple have
the same type as `haystack`. Otherwise, `haystack` must be a
$(REF_ALTTEXT forward range, isForwardRange, std,range,primitives) and
the type of `result[0]` and `result[1]` is the same as $(REF takeExactly,
std,range).

For more information about `pred` see $(LREF find).

Params:
    pred = Predicate to use for comparing needle against haystack.
    haystack = The range to search.
    needle = What to look for.

Returns:

A sub-type of `Tuple!()` of the split portions of `haystack` (see above for
details).  This sub-type of `Tuple!()` has `opCast` defined for `bool`.  This
`opCast` returns `true` when the separating `needle` was found
and `false` otherwise.

See_Also: $(LREF find)
 */
auto findSplit(alias pred = "a == b", R1, R2)(R1 haystack, R2 needle)
if (isForwardRange!R1 && isForwardRange!R2)
{
    static struct Result(S1, S2) if (isForwardRange!S1 &&
                                     isForwardRange!S2)
    {
        this(S1 pre, S1 separator, S2 post)
        {
            asTuple = typeof(asTuple)(pre, separator, post);
        }
        void opAssign(typeof(asTuple) rhs)
        {
            asTuple = rhs;
        }
        Tuple!(S1, S1, S2) asTuple;
        static if (hasConstEmptyMember!(typeof(asTuple[1])))
        {
            bool opCast(T : bool)() const
            {
                return !asTuple[1].empty;
            }
        }
        else
        {
            bool opCast(T : bool)()
            {
                return !asTuple[1].empty;
            }
        }
        alias asTuple this;
    }

    static if (isSomeString!R1 && isSomeString!R2
            || (isRandomAccessRange!R1 && hasSlicing!R1 && hasLength!R1 && hasLength!R2))
    {
        auto balance = find!pred(haystack, needle);
        immutable pos1 = haystack.length - balance.length;
        immutable pos2 = balance.empty ? pos1 : pos1 + needle.length;
        return Result!(typeof(haystack[0 .. pos1]),
                       typeof(haystack[pos2 .. haystack.length]))(haystack[0 .. pos1],
                                                                  haystack[pos1 .. pos2],
                                                                  haystack[pos2 .. haystack.length]);
    }
    else
    {
        import std.range : takeExactly;
        auto original = haystack.save;
        auto h = haystack.save;
        auto n = needle.save;
        size_t pos1, pos2;
        while (!n.empty && !h.empty)
        {
            if (binaryFun!pred(h.front, n.front))
            {
                h.popFront();
                n.popFront();
                ++pos2;
            }
            else
            {
                haystack.popFront();
                n = needle.save;
                h = haystack.save;
                pos2 = ++pos1;
            }
        }
        if (!n.empty) // incomplete match at the end of haystack
        {
            pos1 = pos2;
        }
        return Result!(typeof(takeExactly(original, pos1)),
                       typeof(h))(takeExactly(original, pos1),
                                  takeExactly(haystack, pos2 - pos1),
                                  h);
    }
}

/// Ditto
auto findSplitBefore(alias pred = "a == b", R1, R2)(R1 haystack, R2 needle)
if (isForwardRange!R1 && isForwardRange!R2)
{
    static struct Result(S1, S2) if (isForwardRange!S1 &&
                                     isForwardRange!S2)
    {
        this(S1 pre, S2 post)
        {
            asTuple = typeof(asTuple)(pre, post);
        }
        void opAssign(typeof(asTuple) rhs)
        {
            asTuple = rhs;
        }
        Tuple!(S1, S2) asTuple;
        static if (hasConstEmptyMember!(typeof(asTuple[1])))
        {
            bool opCast(T : bool)() const
            {
                return !asTuple[1].empty;
            }
        }
        else
        {
            bool opCast(T : bool)()
            {
                return !asTuple[1].empty;
            }
        }
        alias asTuple this;
    }

    static if (isSomeString!R1 && isSomeString!R2
            || (isRandomAccessRange!R1 && hasLength!R1 && hasSlicing!R1 && hasLength!R2))
    {
        auto balance = find!pred(haystack, needle);
        immutable pos = haystack.length - balance.length;
        return Result!(typeof(haystack[0 .. pos]),
                       typeof(haystack[pos .. haystack.length]))(haystack[0 .. pos],
                                                                 haystack[pos .. haystack.length]);
    }
    else
    {
        import std.range : takeExactly;
        auto original = haystack.save;
        auto h = haystack.save;
        auto n = needle.save;
        size_t pos1, pos2;
        while (!n.empty && !h.empty)
        {
            if (binaryFun!pred(h.front, n.front))
            {
                h.popFront();
                n.popFront();
                ++pos2;
            }
            else
            {
                haystack.popFront();
                n = needle.save;
                h = haystack.save;
                pos2 = ++pos1;
            }
        }
        if (!n.empty) // incomplete match at the end of haystack
        {
            pos1 = pos2;
            haystack = h;
        }
        return Result!(typeof(takeExactly(original, pos1)),
                       typeof(haystack))(takeExactly(original, pos1),
                                         haystack);
    }
}

/// Ditto
auto findSplitAfter(alias pred = "a == b", R1, R2)(R1 haystack, R2 needle)
if (isForwardRange!R1 && isForwardRange!R2)
{
    static struct Result(S1, S2) if (isForwardRange!S1 &&
                                     isForwardRange!S2)
    {
        this(S1 pre, S2 post)
        {
            asTuple = typeof(asTuple)(pre, post);
        }
        void opAssign(typeof(asTuple) rhs)
        {
            asTuple = rhs;
        }
        Tuple!(S1, S2) asTuple;
        static if (hasConstEmptyMember!(typeof(asTuple[1])))
        {
            bool opCast(T : bool)() const
            {
                return !asTuple[0].empty;
            }
        }
        else
        {
            bool opCast(T : bool)()
            {
                return !asTuple[0].empty;
            }
        }
        alias asTuple this;
    }

    static if (isSomeString!R1 && isSomeString!R2
            || isRandomAccessRange!R1 && hasLength!R1 && hasSlicing!R1 && hasLength!R2)
    {
        auto balance = find!pred(haystack, needle);
        immutable pos = balance.empty ? 0 : haystack.length - balance.length + needle.length;
        return Result!(typeof(haystack[0 .. pos]),
                       typeof(haystack[pos .. haystack.length]))(haystack[0 .. pos],
                                                                 haystack[pos .. haystack.length]);
    }
    else
    {
        import std.range : takeExactly;
        auto original = haystack.save;
        auto h = haystack.save;
        auto n = needle.save;
        size_t pos1, pos2;
        while (!n.empty)
        {
            if (h.empty)
            {
                // Failed search
                return Result!(typeof(takeExactly(original, 0)),
                               typeof(original))(takeExactly(original, 0),
                                                 original);
            }
            if (binaryFun!pred(h.front, n.front))
            {
                h.popFront();
                n.popFront();
                ++pos2;
            }
            else
            {
                haystack.popFront();
                n = needle.save;
                h = haystack.save;
                pos2 = ++pos1;
            }
        }
        return Result!(typeof(takeExactly(original, pos2)),
                       typeof(h))(takeExactly(original, pos2),
                                  h);
    }
}

/// Returning a subtype of $(REF Tuple, std,typecons) enables
/// the following convenient idiom:
@safe pure nothrow unittest
{
    // findSplit returns a triplet
    if (auto split = "dlang-rocks".findSplit("-"))
    {
        assert(split[0] == "dlang");
        assert(split[1] == "-");
        assert(split[2] == "rocks");
    }
    else assert(0);

    // works with const aswell
    if (const split = "dlang-rocks".findSplit("-"))
    {
        assert(split[0] == "dlang");
        assert(split[1] == "-");
        assert(split[2] == "rocks");
    }
    else assert(0);
}

///
@safe pure nothrow unittest
{
    import std.range.primitives : empty;

    auto a = "Carl Sagan Memorial Station";
    auto r = findSplit(a, "Velikovsky");
    import std.typecons : isTuple;
    static assert(isTuple!(typeof(r.asTuple)));
    static assert(isTuple!(typeof(r)));
    assert(!r);
    assert(r[0] == a);
    assert(r[1].empty);
    assert(r[2].empty);
    r = findSplit(a, " ");
    assert(r[0] == "Carl");
    assert(r[1] == " ");
    assert(r[2] == "Sagan Memorial Station");
    if (const r1 = findSplitBefore(a, "Sagan"))
    {
        assert(r1);
        assert(r1[0] == "Carl ");
        assert(r1[1] == "Sagan Memorial Station");
    }
    if (const r2 = findSplitAfter(a, "Sagan"))
    {
        assert(r2);
        assert(r2[0] == "Carl Sagan");
        assert(r2[1] == " Memorial Station");
    }
}

/// Use $(REF only, std,range) to find single elements:
@safe pure nothrow unittest
{
    import std.range : only;
    assert([1, 2, 3, 4].findSplitBefore(only(3))[0] == [1, 2]);
}

@safe pure nothrow unittest
{
    import std.range.primitives : empty;

    immutable a = [ 1, 2, 3, 4, 5, 6, 7, 8 ];
    auto r = findSplit(a, [9, 1]);
    assert(!r);
    assert(r[0] == a);
    assert(r[1].empty);
    assert(r[2].empty);
    r = findSplit(a, [3]);
    assert(r);
    assert(r[0] == a[0 .. 2]);
    assert(r[1] == a[2 .. 3]);
    assert(r[2] == a[3 .. $]);

    {
        const r1 = findSplitBefore(a, [9, 1]);
        assert(!r1);
        assert(r1[0] == a);
        assert(r1[1].empty);
    }

    if (immutable r1 = findSplitBefore(a, [3, 4]))
    {
        assert(r1);
        assert(r1[0] == a[0 .. 2]);
        assert(r1[1] == a[2 .. $]);
    }
    else assert(0);

    {
        const r2 = findSplitAfter(a, [9, 1]);
        assert(!r2);
        assert(r2[0].empty);
        assert(r2[1] == a);
    }

    if (immutable r3 = findSplitAfter(a, [3, 4]))
    {
        assert(r3);
        assert(r3[0] == a[0 .. 4]);
        assert(r3[1] == a[4 .. $]);
    }
    else assert(0);
}

@safe pure nothrow unittest
{
    import std.algorithm.comparison : equal;
    import std.algorithm.iteration : filter;

    auto a = [ 1, 2, 3, 4, 5, 6, 7, 8 ];
    auto fwd = filter!"a > 0"(a);
    auto r = findSplit(fwd, [9, 1]);
    assert(!r);
    assert(equal(r[0], a));
    assert(r[1].empty);
    assert(r[2].empty);
    r = findSplit(fwd, [3]);
    assert(r);
    assert(equal(r[0],  a[0 .. 2]));
    assert(equal(r[1], a[2 .. 3]));
    assert(equal(r[2], a[3 .. $]));
    r = findSplit(fwd, [8, 9]);
    assert(!r);
    assert(equal(r[0], a));
    assert(r[1].empty);
    assert(r[2].empty);

    // auto variable `r2` cannot be `const` because `fwd.front` is mutable
    {
        auto r1 = findSplitBefore(fwd, [9, 1]);
        assert(!r1);
        assert(equal(r1[0], a));
        assert(r1[1].empty);
    }

    if (auto r1 = findSplitBefore(fwd, [3, 4]))
    {
        assert(r1);
        assert(equal(r1[0], a[0 .. 2]));
        assert(equal(r1[1], a[2 .. $]));
    }
    else assert(0);

    {
        auto r1 = findSplitBefore(fwd, [8, 9]);
        assert(!r1);
        assert(equal(r1[0], a));
        assert(r1[1].empty);
    }

    {
        auto r2 = findSplitAfter(fwd, [9, 1]);
        assert(!r2);
        assert(r2[0].empty);
        assert(equal(r2[1], a));
    }

    if (auto r2 = findSplitAfter(fwd, [3, 4]))
    {
        assert(r2);
        assert(equal(r2[0], a[0 .. 4]));
        assert(equal(r2[1], a[4 .. $]));
    }
    else assert(0);

    {
        auto r2 = findSplitAfter(fwd, [8, 9]);
        assert(!r2);
        assert(r2[0].empty);
        assert(equal(r2[1], a));
    }
}

@safe pure nothrow @nogc unittest
{
    auto str = "sep,one,sep,two";

    auto split = str.findSplitAfter(",");
    assert(split[0] == "sep,");

    split = split[1].findSplitAfter(",");
    assert(split[0] == "one,");

    split = split[1].findSplitBefore(",");
    assert(split[0] == "sep");
}

@safe pure nothrow @nogc unittest
{
    auto str = "sep,one,sep,two";

    auto split = str.findSplitBefore(",two");
    assert(split[0] == "sep,one,sep");
    assert(split[1] == ",two");

    split = split[0].findSplitBefore(",sep");
    assert(split[0] == "sep,one");
    assert(split[1] == ",sep");

    split = split[0].findSplitAfter(",");
    assert(split[0] == "sep,");
    assert(split[1] == "one");
}

// https://issues.dlang.org/show_bug.cgi?id=11013
@safe pure unittest
{
    auto var = "abc";
    auto split = var.findSplitBefore!q{a == a}(var);
    assert(split[0] == "");
    assert(split[1] == "abc");
}

// minCount
/**

Computes the minimum (respectively maximum) of `range` along with its number of
occurrences. Formally, the minimum is a value `x` in `range` such that $(D
pred(a, x)) is `false` for all values `a` in `range`. Conversely, the maximum is
a value `x` in `range` such that `pred(x, a)` is `false` for all values `a`
in `range` (note the swapped arguments to `pred`).

These functions may be used for computing arbitrary extrema by choosing `pred`
appropriately. For corrrect functioning, `pred` must be a strict partial order,
i.e. transitive (if `pred(a, b) && pred(b, c)` then `pred(a, c)`) and
irreflexive (`pred(a, a)` is `false`). The $(LUCKY trichotomy property of
inequality) is not required: these algorithms consider elements `a` and `b` equal
(for the purpose of counting) if `pred` puts them in the same equivalence class,
i.e. `!pred(a, b) && !pred(b, a)`.

Params:
    pred = The ordering predicate to use to determine the extremum (minimum
        or maximum).
    range = The $(REF_ALTTEXT input range, isInputRange, std,range,primitives) to count.

Returns: The minimum, respectively maximum element of a range together with the
number it occurs in the range.

Limitations: If at least one of the arguments is NaN, the result is
an unspecified value. See $(REF maxElement, std,algorithm,searching)
for examples on how to cope with NaNs.

Throws: `Exception` if `range.empty`.

See_Also: $(REF min, std,algorithm,comparison), $(LREF minIndex), $(LREF minElement), $(LREF minPos)
 */
Tuple!(ElementType!Range, size_t)
minCount(alias pred = "a < b", Range)(Range range)
if (isInputRange!Range && !isInfinite!Range &&
    is(typeof(binaryFun!pred(range.front, range.front))))
{
    import std.algorithm.internal : algoFormat;
    import std.exception : enforce;

    alias T  = ElementType!Range;
    alias UT = Unqual!T;
    alias RetType = Tuple!(T, size_t);

    static assert(is(typeof(RetType(range.front, 1))),
        algoFormat("Error: Cannot call minCount on a %s, because it is not possible "~
               "to copy the result value (a %s) into a Tuple.", Range.stringof, T.stringof));

    enforce(!range.empty, "Can't count elements from an empty range");
    size_t occurrences = 1;

    static if (isForwardRange!Range)
    {
        Range least = range.save;
        for (range.popFront(); !range.empty; range.popFront())
        {
            if (binaryFun!pred(least.front, range.front))
            {
                assert(!binaryFun!pred(range.front, least.front),
                    "min/maxPos: predicate must be a strict partial order.");
                continue;
            }
            if (binaryFun!pred(range.front, least.front))
            {
                // change the min
                least = range.save;
                occurrences = 1;
            }
            else
                ++occurrences;
        }
        return RetType(least.front, occurrences);
    }
    else static if (isAssignable!(UT, T) || (!hasElaborateAssign!UT && isAssignable!UT))
    {
        UT v = UT.init;
        static if (isAssignable!(UT, T)) v = range.front;
        else                             v = cast(UT) range.front;

        for (range.popFront(); !range.empty; range.popFront())
        {
            if (binaryFun!pred(*cast(T*)&v, range.front)) continue;
            if (binaryFun!pred(range.front, *cast(T*)&v))
            {
                // change the min
                static if (isAssignable!(UT, T)) v = range.front;
                else                             v = cast(UT) range.front; //Safe because !hasElaborateAssign!UT
                occurrences = 1;
            }
            else
                ++occurrences;
        }
        return RetType(*cast(T*)&v, occurrences);
    }
    else static if (hasLvalueElements!Range)
    {
        import std.algorithm.internal : addressOf;
        T* p = addressOf(range.front);
        for (range.popFront(); !range.empty; range.popFront())
        {
            if (binaryFun!pred(*p, range.front)) continue;
            if (binaryFun!pred(range.front, *p))
            {
                // change the min
                p = addressOf(range.front);
                occurrences = 1;
            }
            else
                ++occurrences;
        }
        return RetType(*p, occurrences);
    }
    else
        static assert(false,
            algoFormat("Sorry, can't find the minCount of a %s: Don't know how "~
                   "to keep track of the smallest %s element.", Range.stringof, T.stringof));
}

/// Ditto
Tuple!(ElementType!Range, size_t)
maxCount(alias pred = "a < b", Range)(Range range)
if (isInputRange!Range && !isInfinite!Range &&
    is(typeof(binaryFun!pred(range.front, range.front))))
{
    return range.minCount!((a, b) => binaryFun!pred(b, a));
}

///
@safe unittest
{
    import std.conv : text;
    import std.typecons : tuple;

    int[] a = [ 2, 3, 4, 1, 2, 4, 1, 1, 2 ];
    // Minimum is 1 and occurs 3 times
    assert(a.minCount == tuple(1, 3));
    // Maximum is 4 and occurs 2 times
    assert(a.maxCount == tuple(4, 2));
}

@system unittest
{
    import std.conv : text;
    import std.exception : assertThrown;
    import std.internal.test.dummyrange;

    int[][] b = [ [4], [2, 4], [4], [4] ];
    auto c = minCount!("a[0] < b[0]")(b);
    assert(c == tuple([2, 4], 1), text(c[0]));

    //Test empty range
    assertThrown(minCount(b[$..$]));

    //test with reference ranges. Test both input and forward.
    assert(minCount(new ReferenceInputRange!int([1, 2, 1, 0, 2, 0])) == tuple(0, 2));
    assert(minCount(new ReferenceForwardRange!int([1, 2, 1, 0, 2, 0])) == tuple(0, 2));
}

@system unittest
{
    import std.conv : text;
    import std.meta : AliasSeq;

    static struct R(T) //input range
    {
        T[] arr;
        alias arr this;
    }

    immutable         a = [ 2, 3, 4, 1, 2, 4, 1, 1, 2 ];
    R!(immutable int) b = R!(immutable int)(a);

    assert(minCount(a) == tuple(1, 3));
    assert(minCount(b) == tuple(1, 3));
    assert(minCount!((ref immutable int a, ref immutable int b) => (a > b))(a) == tuple(4, 2));
    assert(minCount!((ref immutable int a, ref immutable int b) => (a > b))(b) == tuple(4, 2));

    immutable(int[])[] c = [ [4], [2, 4], [4], [4] ];
    assert(minCount!("a[0] < b[0]")(c) == tuple([2, 4], 1), text(c[0]));

    static struct S1
    {
        int i;
    }
    alias IS1 = immutable(S1);
    static assert( isAssignable!S1);
    static assert( isAssignable!(S1, IS1));

    static struct S2
    {
        int* p;
        this(ref immutable int i) immutable {p = &i;}
        this(ref int i) {p = &i;}
        @property ref inout(int) i() inout {return *p;}
        bool opEquals(const S2 other) const {return i == other.i;}
    }
    alias IS2 = immutable(S2);
    static assert( isAssignable!S2);
    static assert(!isAssignable!(S2, IS2));
    static assert(!hasElaborateAssign!S2);

    static struct S3
    {
        int i;
        void opAssign(ref S3 other) @disable;
    }
    static assert(!isAssignable!S3);

    static foreach (Type; AliasSeq!(S1, IS1, S2, IS2, S3))
    {{
        static if (is(Type == immutable)) alias V = immutable int;
        else                              alias V = int;
        V one = 1, two = 2;
        auto r1 = [Type(two), Type(one), Type(one)];
        auto r2 = R!Type(r1);
        assert(minCount!"a.i < b.i"(r1) == tuple(Type(one), 2));
        assert(minCount!"a.i < b.i"(r2) == tuple(Type(one), 2));
        assert(one == 1 && two == 2);
    }}
}

/**
Iterates the passed range and returns the minimal element.
A custom mapping function can be passed to `map`.
In other languages this is sometimes called `argmin`.

Complexity: O(n)
    Exactly `n - 1` comparisons are needed.

Params:
    map = custom accessor for the comparison key
    r = range from which the minimal element will be selected
    seed = custom seed to use as initial element

Precondition: If a seed is not given, `r` must not be empty.

Returns: The minimal element of the passed-in range.

Note:
    If at least one of the arguments is NaN, the result is an unspecified value.

    If you want to ignore NaNs, you can use $(REF filter, std,algorithm,iteration)
    and $(REF isNaN, std,math) to remove them, before applying minElement.
    Add a suitable seed, to avoid error messages if all elements are NaNs:

    ---
    <range>.filter!(a=>!a.isNaN).minElement(<seed>);
    ---

    If you want to get NaN as a result if a NaN is present in the range,
    you can use $(REF fold, std,algorithm,iteration) and $(REF isNaN, std,math):

    ---
    <range>.fold!((a,b)=>a.isNaN || b.isNaN ? real.nan : a < b ? a : b);
    ---

See_Also:

    $(LREF maxElement), $(REF min, std,algorithm,comparison), $(LREF minCount),
    $(LREF minIndex), $(LREF minPos)
*/
auto minElement(alias map = (a => a), Range)(Range r)
if (isInputRange!Range && !isInfinite!Range)
{
    return extremum!map(r);
}

/// ditto
auto minElement(alias map = (a => a), Range, RangeElementType = ElementType!Range)
               (Range r, RangeElementType seed)
if (isInputRange!Range && !isInfinite!Range &&
    !is(CommonType!(ElementType!Range, RangeElementType) == void))
{
    return extremum!map(r, seed);
}

///
@safe pure unittest
{
    import std.range : enumerate;
    import std.typecons : tuple;

    assert([2, 7, 1, 3].minElement == 1);

    // allows to get the index of an element too
    assert([5, 3, 7, 9].enumerate.minElement!"a.value" == tuple(1, 3));

    // any custom accessor can be passed
    assert([[0, 4], [1, 2]].minElement!"a[1]" == [1, 2]);

    // can be seeded
    int[] arr;
    assert(arr.minElement(1) == 1);
}

@safe pure unittest
{
    import std.range : enumerate, iota;
    // supports mapping
    assert([3, 4, 5, 1, 2].enumerate.minElement!"a.value" == tuple(3, 1));
    assert([5, 2, 4].enumerate.minElement!"a.value" == tuple(1, 2));

    // forward ranges
    assert(iota(1, 5).minElement() == 1);
    assert(iota(2, 5).enumerate.minElement!"a.value" == tuple(0, 2));

    // should work with const
    const(int)[] immArr = [2, 1, 3];
    assert(immArr.minElement == 1);

    // should work with immutable
    immutable(int)[] immArr2 = [2, 1, 3];
    assert(immArr2.minElement == 1);

    // with strings
    assert(["b", "a", "c"].minElement == "a");

    // with all dummy ranges
    import std.internal.test.dummyrange;
    foreach (DummyType; AllDummyRanges)
    {
        DummyType d;
        assert(d.minElement == 1);
        assert(d.minElement!(a => a) == 1);
        assert(d.minElement!(a => -a) == 10);
    }

    // with empty, but seeded ranges
    int[] arr;
    assert(arr.minElement(42) == 42);
    assert(arr.minElement!(a => a)(42) == 42);
}

@nogc @safe nothrow pure unittest
{
    static immutable arr = [7, 3, 4, 2, 1, 8];
    assert(arr.minElement == 1);

    static immutable arr2d = [[1, 9], [3, 1], [4, 2]];
    assert(arr2d.minElement!"a[1]" == arr2d[1]);
}

// https://issues.dlang.org/show_bug.cgi?id=17982
@safe unittest
{
    struct A
    {
      int val;
    }

    const(A)[] v = [A(0)];
    assert(v.minElement!"a.val" == A(0));
}

// https://issues.dlang.org/show_bug.cgi?id=17982
@safe unittest
{
    class B
    {
        int val;
        this(int val){ this.val = val; }
    }

    const(B) doStuff(const(B)[] v)
    {
        return v.minElement!"a.val";
    }
    assert(doStuff([new B(1), new B(0), new B(2)]).val == 0);

    const(B)[] arr = [new B(0), new B(1)];
    // can't compare directly - https://issues.dlang.org/show_bug.cgi?id=1824
    assert(arr.minElement!"a.val".val == 0);
}

/**
Iterates the passed range and returns the maximal element.
A custom mapping function can be passed to `map`.
In other languages this is sometimes called `argmax`.

Complexity: O(n)
    Exactly `n - 1` comparisons are needed.

Params:
    map = custom accessor for the comparison key
    r = range from which the maximum element will be selected
    seed = custom seed to use as initial element

Precondition: If a seed is not given, `r` must not be empty.

Returns: The maximal element of the passed-in range.

Note:
    If at least one of the arguments is NaN, the result is an unspecified value.
    See $(REF minElement, std,algorithm,searching) for examples on how to cope
    with NaNs.

See_Also:

    $(LREF minElement), $(REF max, std,algorithm,comparison), $(LREF maxCount),
    $(LREF maxIndex), $(LREF maxPos)
*/
auto maxElement(alias map = (a => a), Range)(Range r)
if (isInputRange!Range && !isInfinite!Range)
{
    return extremum!(map, "a > b")(r);
}

/// ditto
auto maxElement(alias map = (a => a), Range, RangeElementType = ElementType!Range)
               (Range r, RangeElementType seed)
if (isInputRange!Range && !isInfinite!Range &&
    !is(CommonType!(ElementType!Range, RangeElementType) == void))
{
    return extremum!(map, "a > b")(r, seed);
}

///
@safe pure unittest
{
    import std.range : enumerate;
    import std.typecons : tuple;
    assert([2, 1, 4, 3].maxElement == 4);

    // allows to get the index of an element too
    assert([2, 1, 4, 3].enumerate.maxElement!"a.value" == tuple(2, 4));

    // any custom accessor can be passed
    assert([[0, 4], [1, 2]].maxElement!"a[1]" == [0, 4]);

    // can be seeded
    int[] arr;
    assert(arr.minElement(1) == 1);
}

@safe pure unittest
{
    import std.range : enumerate, iota;

    // supports mapping
    assert([3, 4, 5, 1, 2].enumerate.maxElement!"a.value" == tuple(2, 5));
    assert([5, 2, 4].enumerate.maxElement!"a.value" == tuple(0, 5));

    // forward ranges
    assert(iota(1, 5).maxElement() == 4);
    assert(iota(2, 5).enumerate.maxElement!"a.value" == tuple(2, 4));
    assert(iota(4, 14).enumerate.maxElement!"a.value" == tuple(9, 13));

    // should work with const
    const(int)[] immArr = [2, 3, 1];
    assert(immArr.maxElement == 3);

    // should work with immutable
    immutable(int)[] immArr2 = [2, 3, 1];
    assert(immArr2.maxElement == 3);

    // with strings
    assert(["a", "c", "b"].maxElement == "c");

    // with all dummy ranges
    import std.internal.test.dummyrange;
    foreach (DummyType; AllDummyRanges)
    {
        DummyType d;
        assert(d.maxElement == 10);
        assert(d.maxElement!(a => a) == 10);
        assert(d.maxElement!(a => -a) == 1);
    }

    // with empty, but seeded ranges
    int[] arr;
    assert(arr.maxElement(42) == 42);
    assert(arr.maxElement!(a => a)(42) == 42);

}

@nogc @safe nothrow pure unittest
{
    static immutable arr = [7, 3, 8, 2, 1, 4];
    assert(arr.maxElement == 8);

    static immutable arr2d = [[1, 3], [3, 9], [4, 2]];
    assert(arr2d.maxElement!"a[1]" == arr2d[1]);
}

// https://issues.dlang.org/show_bug.cgi?id=17982
@safe unittest
{
    class B
    {
        int val;
        this(int val){ this.val = val; }
    }

    const(B) doStuff(const(B)[] v)
    {
        return v.maxElement!"a.val";
    }
    assert(doStuff([new B(1), new B(0), new B(2)]).val == 2);

    const(B)[] arr = [new B(0), new B(1)];
    // can't compare directly - https://issues.dlang.org/show_bug.cgi?id=1824
    assert(arr.maxElement!"a.val".val == 1);
}

// https://issues.dlang.org/show_bug.cgi?id=23993
@safe unittest
{
    import std.bigint : BigInt;

    assert([BigInt(2), BigInt(3)].maxElement == BigInt(3));
}

// minPos
/**
Computes a subrange of `range` starting at the first occurrence of `range`'s
minimum (respectively maximum) and with the same ending as `range`, or the
empty range if `range` itself is empty.

Formally, the minimum is a value `x` in `range` such that `pred(a, x)` is
`false` for all values `a` in `range`. Conversely, the maximum is a value `x` in
`range` such that `pred(x, a)` is `false` for all values `a` in `range` (note
the swapped arguments to `pred`).

These functions may be used for computing arbitrary extrema by choosing `pred`
appropriately. For corrrect functioning, `pred` must be a strict partial order,
i.e. transitive (if `pred(a, b) && pred(b, c)` then `pred(a, c)`) and
irreflexive (`pred(a, a)` is `false`).

Params:
    pred = The ordering predicate to use to determine the extremum (minimum or
        maximum) element.
    range = The $(REF_ALTTEXT forward range, isForwardRange, std,range,primitives) to search.

Returns: The position of the minimum (respectively maximum) element of forward
range `range`, i.e. a subrange of `range` starting at the position of  its
smallest (respectively largest) element and with the same ending as `range`.

Limitations: If at least one of the arguments is NaN, the result is
an unspecified value. See $(REF maxElement, std,algorithm,searching)
for examples on how to cope with NaNs.

See_Also:
    $(REF max, std,algorithm,comparison), $(LREF minCount), $(LREF minIndex), $(LREF minElement)
*/
Range minPos(alias pred = "a < b", Range)(Range range)
if (isForwardRange!Range && !isInfinite!Range &&
    is(typeof(binaryFun!pred(range.front, range.front))))
{
    static if (hasSlicing!Range && isRandomAccessRange!Range && hasLength!Range)
    {
        // Prefer index-based access
        size_t pos = 0;
        foreach (i; 1 .. range.length)
        {
            if (binaryFun!pred(range[i], range[pos]))
            {
                pos = i;
            }
        }
        return range[pos .. range.length];
    }
    else
    {
        auto result = range.save;
        if (range.empty) return result;
        for (range.popFront(); !range.empty; range.popFront())
        {
            // Note: Unlike minCount, we do not care to find equivalence, so a
            // single pred call is enough.
            if (binaryFun!pred(range.front, result.front))
            {
                // change the min
                result = range.save;
            }
        }
        return result;
    }
}

/// Ditto
Range maxPos(alias pred = "a < b", Range)(Range range)
if (isForwardRange!Range && !isInfinite!Range &&
    is(typeof(binaryFun!pred(range.front, range.front))))
{
    return range.minPos!((a, b) => binaryFun!pred(b, a));
}

///
@safe unittest
{
    int[] a = [ 2, 3, 4, 1, 2, 4, 1, 1, 2 ];
    // Minimum is 1 and first occurs in position 3
    assert(a.minPos == [ 1, 2, 4, 1, 1, 2 ]);
    // Maximum is 4 and first occurs in position 2
    assert(a.maxPos == [ 4, 1, 2, 4, 1, 1, 2 ]);
}

@safe unittest
{
    import std.algorithm.comparison : equal;
    import std.internal.test.dummyrange;

    int[] a = [ 2, 3, 4, 1, 2, 4, 1, 1, 2 ];
    //Test that an empty range works
    int[] b = a[$..$];
    assert(equal(minPos(b), b));

    //test with reference range.
    assert( equal( minPos(new ReferenceForwardRange!int([1, 2, 1, 0, 2, 0])), [0, 2, 0] ) );
}

@system unittest
{
    //Rvalue range
    import std.algorithm.comparison : equal;
    import std.container : Array;

    assert(Array!int(2, 3, 4, 1, 2, 4, 1, 1, 2)
               []
               .minPos()
               .equal([ 1, 2, 4, 1, 1, 2 ]));
}

@safe unittest
{
    //BUG 9299
    immutable a = [ 2, 3, 4, 1, 2, 4, 1, 1, 2 ];
    // Minimum is 1 and first occurs in position 3
    assert(minPos(a) == [ 1, 2, 4, 1, 1, 2 ]);
    // Maximum is 4 and first occurs in position 5
    assert(minPos!("a > b")(a) == [ 4, 1, 2, 4, 1, 1, 2 ]);

    immutable(int[])[] b = [ [4], [2, 4], [4], [4] ];
    assert(minPos!("a[0] < b[0]")(b) == [ [2, 4], [4], [4] ]);
}

/**
Computes the index of the first occurrence of `range`'s minimum element.

Params:
    pred = The ordering predicate to use to determine the minimum element.
    range = The $(REF_ALTTEXT input range, isInputRange, std,range,primitives)
    to search.

Complexity: $(BIGOH range.length)
    Exactly `range.length - 1` comparisons are needed.

Returns:
    The index of the first encounter of the minimum element in `range`. If the
    `range` is empty, -1 is returned.

Limitations:
    If at least one of the arguments is NaN, the result is
    an unspecified value. See $(REF maxElement, std,algorithm,searching)
    for examples on how to cope with NaNs.

See_Also:
    $(LREF maxIndex), $(REF min, std,algorithm,comparison), $(LREF minCount), $(LREF minElement), $(LREF minPos)
 */
ptrdiff_t minIndex(alias pred = "a < b", Range)(Range range)
if (isInputRange!Range && !isInfinite!Range &&
    is(typeof(binaryFun!pred(range.front, range.front))))
{
    if (range.empty) return -1;

    ptrdiff_t minPos = 0;

    static if (isRandomAccessRange!Range && hasLength!Range)
    {
        foreach (i; 1 .. range.length)
        {
            if (binaryFun!pred(range[i], range[minPos]))
            {
                minPos = i;
            }
        }
    }
    else
    {
        ptrdiff_t curPos = 0;
        Unqual!(typeof(range.front)) min = range.front;
        for (range.popFront(); !range.empty; range.popFront())
        {
            ++curPos;
            if (binaryFun!pred(range.front, min))
            {
                min = range.front;
                minPos = curPos;
            }
        }
    }
    return minPos;
}

///
@safe pure nothrow unittest
{
    int[] a = [2, 3, 4, 1, 2, 4, 1, 1, 2];

    // Minimum is 1 and first occurs in position 3
    assert(a.minIndex == 3);
    // Get maximum index with minIndex
    assert(a.minIndex!"a > b" == 2);

    // Range is empty, so return value is -1
    int[] b;
    assert(b.minIndex == -1);

    // Works with more custom types
    struct Dog { int age; }
    Dog[] dogs = [Dog(10), Dog(5), Dog(15)];
    assert(dogs.minIndex!"a.age < b.age" == 1);
}

@safe pure unittest
{
    // should work with const
    const(int)[] immArr = [2, 1, 3];
    assert(immArr.minIndex == 1);

    // Works for const ranges too
    const int[] c = [2, 5, 4, 1, 2, 3];
    assert(c.minIndex == 3);

    // should work with immutable
    immutable(int)[] immArr2 = [2, 1, 3];
    assert(immArr2.minIndex == 1);

    // with strings
    assert(["b", "a", "c"].minIndex == 1);

    // infinite range
    import std.range : cycle;
    static assert(!__traits(compiles, cycle([1]).minIndex));

    // with all dummy ranges
    import std.internal.test.dummyrange : AllDummyRanges;
    foreach (DummyType; AllDummyRanges)
    {
        static if (isForwardRange!DummyType && !isInfinite!DummyType)
        {
            DummyType d;
            d.arr = [5, 3, 7, 2, 1, 4];
            assert(d.minIndex == 4);

            d.arr = [];
            assert(d.minIndex == -1);
        }
    }
}

@nogc @safe nothrow pure unittest
{
    static immutable arr = [7, 3, 8, 2, 1, 4];
    assert(arr.minIndex == 4);

    static immutable arr2d = [[1, 3], [3, 9], [4, 2]];
    assert(arr2d.minIndex!"a[1] < b[1]" == 2);
}

@safe nothrow pure unittest
{
    // InputRange test

    static struct InRange
    {
        @property int front()
        {
            return arr[index];
        }

        bool empty() const
        {
            return arr.length == index;
        }

        void popFront()
        {
            index++;
        }

        int[] arr;
        size_t index = 0;
    }

    static assert(isInputRange!InRange);

    auto arr1 = InRange([5, 2, 3, 4, 5, 3, 6]);
    auto arr2 = InRange([7, 3, 8, 2, 1, 4]);

    assert(arr1.minIndex == 1);
    assert(arr2.minIndex == 4);
}

/**
Computes the index of the first occurrence of `range`'s maximum element.

Complexity: $(BIGOH range)
    Exactly `range.length - 1` comparisons are needed.

Params:
    pred = The ordering predicate to use to determine the maximum element.
    range = The $(REF_ALTTEXT input range, isInputRange, std,range,primitives) to search.

Returns:
    The index of the first encounter of the maximum in `range`. If the
    `range` is empty, -1 is returned.

Limitations:
    If at least one of the arguments is NaN, the result is
    an unspecified value. See $(REF maxElement, std,algorithm,searching)
    for examples on how to cope with NaNs.

See_Also:
    $(LREF minIndex), $(REF max, std,algorithm,comparison), $(LREF maxCount), $(LREF maxElement), $(LREF maxPos)
 */
ptrdiff_t maxIndex(alias pred = "a < b", Range)(Range range)
if (isInputRange!Range && !isInfinite!Range &&
    is(typeof(binaryFun!pred(range.front, range.front))))
{
    return range.minIndex!((a, b) => binaryFun!pred(b, a));
}

///
@safe pure nothrow unittest
{
    // Maximum is 4 and first occurs in position 2
    int[] a = [2, 3, 4, 1, 2, 4, 1, 1, 2];
    assert(a.maxIndex == 2);

    // Empty range
    int[] b;
    assert(b.maxIndex == -1);

    // Works with more custom types
    struct Dog { int age; }
    Dog[] dogs = [Dog(10), Dog(15), Dog(5)];
    assert(dogs.maxIndex!"a.age < b.age" == 1);
}

@safe pure unittest
{
    // should work with const
    const(int)[] immArr = [5, 1, 3];
    assert(immArr.maxIndex == 0);

    // Works for const ranges too
    const int[] c = [2, 5, 4, 1, 2, 3];
    assert(c.maxIndex == 1);


    // should work with immutable
    immutable(int)[] immArr2 = [2, 1, 3];
    assert(immArr2.maxIndex == 2);

    // with strings
    assert(["b", "a", "c"].maxIndex == 2);

    // infinite range
    import std.range : cycle;
    static assert(!__traits(compiles, cycle([1]).maxIndex));

    // with all dummy ranges
    import std.internal.test.dummyrange : AllDummyRanges;
    foreach (DummyType; AllDummyRanges)
    {
        static if (isForwardRange!DummyType && !isInfinite!DummyType)
        {
            DummyType d;

            d.arr = [5, 3, 7, 2, 1, 4];
            assert(d.maxIndex == 2);

            d.arr = [];
            assert(d.maxIndex == -1);
        }
    }
}

@nogc @safe nothrow pure unittest
{
    static immutable arr = [7, 3, 8, 2, 1, 4];
    assert(arr.maxIndex == 2);

    static immutable arr2d = [[1, 3], [3, 9], [4, 2]];
    assert(arr2d.maxIndex!"a[1] < b[1]" == 1);
}

/**
Skip over the initial portion of the first given range (`haystack`) that matches
any of the additionally given ranges (`needles`) fully, or
if no second range is given skip over the elements that fulfill pred.
Do nothing if there is no match.

Params:
    pred = The predicate that determines whether elements from each respective
        range match. Defaults to equality `"a == b"`.
*/
template skipOver(alias pred = (a, b) => a == b)
{
    enum bool isPredComparable(T) = ifTestable!(T, binaryFun!pred);

    /**
    Params:
        haystack = The $(REF_ALTTEXT forward range, isForwardRange, std,range,primitives) to
                   move forward.
        needles = The $(REF_ALTTEXT input ranges, isInputRange, std,range,primitives)
                  representing the prefix of `r1` to skip over.
        es = The element to match.

    Returns:
        `true` if the prefix of `haystack` matches any range of `needles` fully
        or `pred` evaluates to true, and `haystack` has been advanced to the point past this segment;
        otherwise false, and `haystack` is left in its original position.

    Note:
        By definition, empty ranges are matched fully and if `needles` contains an empty range,
        `skipOver` will return `true`.
    */
    bool skipOver(Haystack, Needles...)(ref Haystack haystack, Needles needles)
    if (is(typeof(binaryFun!pred(haystack.front, needles[0].front))) &&
        isForwardRange!Haystack &&
        allSatisfy!(isInputRange, Needles) &&
        !is(CommonType!(staticMap!(ElementType, staticMap!(Unqual, Needles))) == void))
    {
        static if (__traits(isSame, pred, (a, b) => a == b)
                && is(typeof(haystack[0 .. $] == needles[0]) : bool)
                && is(typeof(haystack = haystack[0 .. $]))
                && hasLength!Haystack && allSatisfy!(hasLength, Needles))
        {
            ptrdiff_t longestMatch = -1;
            static foreach (r2; needles)
            {
                if (r2.length <= haystack.length && longestMatch < ptrdiff_t(r2.length)
                        && (haystack[0 .. r2.length] == r2 || r2.length == 0))
                    longestMatch = r2.length;
            }
            if (longestMatch >= 0)
            {
                if (longestMatch > 0)
                    haystack = haystack[longestMatch .. $];

                return true;
            }
            return false;
        }
        else
        {
            import std.algorithm.comparison : min;
            auto r = haystack.save;

            static if (hasLength!Haystack && allSatisfy!(hasLength, Needles))
            {
                import std.algorithm.iteration : map;
                import std.algorithm.searching : minElement;
                import std.range : only;
                // Shortcut opportunity!
                if (needles.only.map!(a => a.length).minElement > haystack.length)
                    return false;
            }

            // compatibility: return true if any range was empty
            bool hasEmptyRanges;
            static foreach (i, r2; needles)
            {
                if (r2.empty)
                    hasEmptyRanges = true;
            }

            bool hasNeedleMatch;
            size_t inactiveNeedlesLen;
            bool[Needles.length] inactiveNeedles;
            for (; !r.empty; r.popFront)
            {
                static foreach (i, r2; needles)
                {
                    if (!r2.empty && !inactiveNeedles[i])
                    {
                        if (binaryFun!pred(r.front, r2.front))
                        {
                            r2.popFront;
                            if (r2.empty)
                            {
                                // we skipped over a new match
                                hasNeedleMatch = true;
                                inactiveNeedlesLen++;
                                // skip over haystack
                                haystack = r;
                            }
                        }
                        else
                        {
                            inactiveNeedles[i] = true;
                            inactiveNeedlesLen++;
                        }
                    }
                }

                // are we done?
                if (inactiveNeedlesLen == needles.length)
                    break;
            }

            if (hasNeedleMatch)
                haystack.popFront;

            return hasNeedleMatch || hasEmptyRanges;
        }
    }

    /// Ditto
    bool skipOver(R)(ref R r1)
    if (isForwardRange!R &&
        ifTestable!(typeof(r1.front), unaryFun!pred))
    {
        if (r1.empty || !unaryFun!pred(r1.front))
            return false;

        do
            r1.popFront();
        while (!r1.empty && unaryFun!pred(r1.front));
        return true;
    }

    /// Ditto
    bool skipOver(R, Es...)(ref R r, Es es)
    if (isInputRange!R && is(typeof(binaryFun!pred(r.front, es[0]))))
    {
        if (r.empty)
            return false;

        static foreach (e; es)
        {
            if (binaryFun!pred(r.front, e))
            {
                r.popFront();
                return true;
            }
        }
        return false;
    }
}

///
@safe unittest
{
    import std.algorithm.comparison : equal;

    auto s1 = "Hello world";
    assert(!skipOver(s1, "Ha"));
    assert(s1 == "Hello world");
    assert(skipOver(s1, "Hell") && s1 == "o world", s1);

    string[]  r1 = ["abc", "def", "hij"];
    dstring[] r2 = ["abc"d];
    assert(!skipOver!((a, b) => a.equal(b))(r1, ["def"d]), r1[0]);
    assert(r1 == ["abc", "def", "hij"]);
    assert(skipOver!((a, b) => a.equal(b))(r1, r2));
    assert(r1 == ["def", "hij"]);
}

///
@safe unittest
{
    import std.ascii : isWhite;
    import std.range.primitives : empty;

    auto s2 = "\t\tvalue";
    auto s3 = "";
    auto s4 = "\t\t\t";
    assert(s2.skipOver!isWhite && s2 == "value");
    assert(!s3.skipOver!isWhite);
    assert(s4.skipOver!isWhite && s3.empty);
}

/// Variadic skipOver
@safe unittest
{
    auto s = "Hello world";
    assert(!skipOver(s, "hello", "HellO"));
    assert(s == "Hello world");

    // the range is skipped over the longest matching needle is skipped
    assert(skipOver(s, "foo", "hell", "Hello "));
    assert(s == "world");
}

///
@safe unittest
{
    import std.algorithm.comparison : equal;

    auto s1 = "Hello world";
    assert(!skipOver(s1, 'a'));
    assert(s1 == "Hello world");
    assert(skipOver(s1, 'H') && s1 == "ello world");

    string[] r = ["abc", "def", "hij"];
    dstring e = "abc"d;
    assert(!skipOver!((a, b) => a.equal(b))(r, "def"d));
    assert(r == ["abc", "def", "hij"]);
    assert(skipOver!((a, b) => a.equal(b))(r, e));
    assert(r == ["def", "hij"]);

    auto s2 = "";
    assert(!s2.skipOver('a'));
}

/// Partial instantiation
@safe unittest
{
    import std.ascii : isWhite;
    import std.range.primitives : empty;

    alias whitespaceSkiper = skipOver!isWhite;

    auto s2 = "\t\tvalue";
    auto s3 = "";
    auto s4 = "\t\t\t";
    assert(whitespaceSkiper(s2) && s2 == "value");
    assert(!whitespaceSkiper(s2));
    assert(whitespaceSkiper(s4) && s3.empty);
}

// variadic skipOver
@safe unittest
{
    auto s = "DLang.rocks";
    assert(!s.skipOver("dlang", "DLF", "DLang "));
    assert(s == "DLang.rocks");

    assert(s.skipOver("dlang", "DLANG", "DLF", "D", "DL", "DLanpp"));
    assert(s == "ang.rocks");
    s = "DLang.rocks";

    assert(s.skipOver("DLang", "DLANG", "DLF", "D", "DL", "DLang "));
    assert(s == ".rocks");
    s = "DLang.rocks";

    assert(s.skipOver("dlang", "DLANG", "DLF", "D", "DL", "DLang."));
    assert(s == "rocks");
}

// variadic with custom pred
@safe unittest
{
    import std.ascii : toLower;

    auto s = "DLang.rocks";
    assert(!s.skipOver("dlang", "DLF", "DLang "));
    assert(s == "DLang.rocks");

    assert(s.skipOver!((a, b) => a.toLower == b.toLower)("dlang", "DLF", "DLang "));
    assert(s == ".rocks");
}

// variadic skipOver with mixed needles
@safe unittest
{
    auto s = "DLang.rocks";
    assert(!s.skipOver("dlang"d, "DLF", "DLang "w));
    assert(s == "DLang.rocks");

    assert(s.skipOver("dlang", "DLANG"d, "DLF"w, "D"d, "DL", "DLanp"));
    assert(s == "ang.rocks");
    s = "DLang.rocks";

    assert(s.skipOver("DLang", "DLANG"w, "DLF"d, "D"d, "DL", "DLang "));
    assert(s == ".rocks");
    s = "DLang.rocks";

    assert(s.skipOver("dlang", "DLANG"w, "DLF", "D"d, "DL"w, "DLang."d));
    assert(s == "rocks");

    import std.algorithm.iteration : filter;
    s = "DLang.rocks";
    assert(s.skipOver("dlang", "DLang".filter!(a => true)));
    assert(s == ".rocks");
}

// variadic skipOver with auto-decoding
@safe unittest
{
    auto s = "☢☣☠.☺";
    assert(s.skipOver("a", "☢", "☢☣☠"));
    assert(s == ".☺");
}

// skipOver with @nogc
@safe @nogc pure nothrow unittest
{
    static immutable s = [0, 1, 2];
    immutable(int)[] s2 = s[];

    static immutable skip1 = [0, 2];
    static immutable skip2 = [0, 1];
    assert(s2.skipOver(skip1, skip2));
    assert(s2 == s[2 .. $]);
}

// variadic skipOver with single elements
@safe unittest
{
    auto s = "DLang.rocks";
    assert(!s.skipOver('a', 'd', 'e'));
    assert(s == "DLang.rocks");

    assert(s.skipOver('a', 'D', 'd', 'D'));
    assert(s == "Lang.rocks");
    s = "DLang.rocks";

    assert(s.skipOver(wchar('a'), dchar('D'), 'd'));
    assert(s == "Lang.rocks");

    dstring dstr = "+Foo";
    assert(!dstr.skipOver('.', '-'));
    assert(dstr == "+Foo");

    assert(dstr.skipOver('+', '-'));
    assert(dstr == "Foo");
}

// skipOver with empty ranges must return true (compatibility)
@safe unittest
{
    auto s = "DLang.rocks";
    assert(s.skipOver(""));
    assert(s.skipOver("", ""));
    assert(s.skipOver("", "foo"));

    auto s2 = "DLang.rocks"d;
    assert(s2.skipOver(""));
    assert(s2.skipOver("", ""));
    assert(s2.skipOver("", "foo"));
}

// dxml regression
@safe unittest
{
    import std.utf : byCodeUnit;
    import std.algorithm.comparison : equal;

    bool stripStartsWith(Text)(ref Text text, string needle)
    {
        return text.skipOver(needle.byCodeUnit());
    }
    auto text = "<xml></xml>"d.byCodeUnit;
    assert(stripStartsWith(text, "<xml>"));
    assert(text.equal("</xml>"));
}

/**
Checks whether the given
$(REF_ALTTEXT input range, isInputRange, std,range,primitives) starts with (one
of) the given needle(s) or, if no needles are given,
if its front element fulfils predicate `pred`.

For more information about `pred` see $(LREF find).

Params:

    pred = Predicate to use in comparing the elements of the haystack and the
        needle(s). Mandatory if no needles are given.

    doesThisStart = The input range to check.

    withOneOfThese = The needles against which the range is to be checked,
        which may be individual elements or input ranges of elements.

    withThis = The single needle to check, which may be either a single element
        or an input range of elements.

Returns:

0 if the needle(s) do not occur at the beginning of the given range;
otherwise the position of the matching needle, that is, 1 if the range starts
with `withOneOfThese[0]`, 2 if it starts with `withOneOfThese[1]`, and so
on.

In the case where `doesThisStart` starts with multiple of the ranges or
elements in `withOneOfThese`, then the shortest one matches (if there are
two which match which are of the same length (e.g. `"a"` and `'a'`), then
the left-most of them in the argument
list matches).

In the case when no needle parameters are given, return `true` iff front of
`doesThisStart` fulfils predicate `pred`.
 */
uint startsWith(alias pred = (a, b) => a == b, Range, Needles...)(Range doesThisStart, Needles withOneOfThese)
if (isInputRange!Range && Needles.length > 1 &&
    allSatisfy!(canTestStartsWith!(pred, Range), Needles))
{
    template checkType(T)
    {
        enum checkType = is(immutable ElementEncodingType!Range == immutable T);
    }

    // auto-decoding special case
    static if (__traits(isSame, binaryFun!pred, (a, b) => a == b) &&
        isNarrowString!Range && allSatisfy!(checkType, Needles))
    {
        import std.utf : byCodeUnit;
        auto haystack = doesThisStart.byCodeUnit;
    }
    else
    {
        alias haystack = doesThisStart;
    }
    alias needles  = withOneOfThese;

    // Make one pass looking for empty ranges in needles
    foreach (i, Unused; Needles)
    {
        // Empty range matches everything
        static if (!is(typeof(binaryFun!pred(haystack.front, needles[i])) : bool))
        {
            if (needles[i].empty) return i + 1;
        }
    }

    for (; !haystack.empty; haystack.popFront())
    {
        foreach (i, Unused; Needles)
        {
            static if (is(typeof(binaryFun!pred(haystack.front, needles[i])) : bool))
            {
                // Single-element
                if (binaryFun!pred(haystack.front, needles[i]))
                {
                    // found, but instead of returning, we just stop searching.
                    // This is to account for one-element
                    // range matches (consider startsWith("ab", "a",
                    // 'a') should return 1, not 2).
                    break;
                }
            }
            else
            {
                if (binaryFun!pred(haystack.front, needles[i].front))
                {
                    continue;
                }
            }

            // This code executed on failure to match
            // Out with this guy, check for the others
            uint result = startsWith!pred(haystack, needles[0 .. i], needles[i + 1 .. $]);
            if (result > i) ++result;
            return result;
        }

        // If execution reaches this point, then the front matches for all
        // needle ranges, or a needle element has been matched.
        // What we need to do now is iterate, lopping off the front of
        // the range and checking if the result is empty, or finding an
        // element needle and returning.
        // If neither happens, we drop to the end and loop.
        foreach (i, Unused; Needles)
        {
            static if (is(typeof(binaryFun!pred(haystack.front, needles[i])) : bool))
            {
                // Test has passed in the previous loop
                return i + 1;
            }
            else
            {
                needles[i].popFront();
                if (needles[i].empty) return i + 1;
            }
        }
    }
    return 0;
}

/// Ditto
bool startsWith(alias pred = "a == b", R1, R2)(R1 doesThisStart, R2 withThis)
if (isInputRange!R1 &&
    isInputRange!R2 &&
    is(typeof(binaryFun!pred(doesThisStart.front, withThis.front)) : bool))
{
    alias haystack = doesThisStart;
    alias needle   = withThis;

    static if (is(typeof(pred) : string))
        enum isDefaultPred = pred == "a == b";
    else
        enum isDefaultPred = false;

    // Note: Although narrow strings don't have a "true" length, for a narrow string to start with another
    // narrow string, it must have *at least* as many code units.
    static if ((hasLength!R1 && hasLength!R2) ||
        ((hasLength!R1 || isNarrowString!R1) && (hasLength!R2 || isNarrowString!R2)
            && (ElementEncodingType!R1.sizeof <= ElementEncodingType!R2.sizeof)))
    {
        if (haystack.length < needle.length)
            return false;
    }

    static if (isDefaultPred && isArray!R1 && isArray!R2 &&
               is(immutable ElementEncodingType!R1 == immutable ElementEncodingType!R2))
    {
        //Array slice comparison mode
        return haystack[0 .. needle.length] == needle;
    }
    else static if (isRandomAccessRange!R1 && isRandomAccessRange!R2 && hasLength!R2)
    {
        //RA dual indexing mode
        foreach (j; 0 .. needle.length)
        {
            if (!binaryFun!pred(haystack[j], needle[j]))
                // not found
                return false;
        }
        // found!
        return true;
    }
    else
    {
        //Standard input range mode
        if (needle.empty) return true;
        static if (hasLength!R1 && hasLength!R2)
        {
            //We have previously checked that haystack.length > needle.length,
            //So no need to check haystack.empty during iteration
            for ( ; ; haystack.popFront() )
            {
                if (!binaryFun!pred(haystack.front, needle.front)) break;
                needle.popFront();
                if (needle.empty) return true;
            }
        }
        else
        {
            for ( ; !haystack.empty ; haystack.popFront() )
            {
                if (!binaryFun!pred(haystack.front, needle.front)) break;
                needle.popFront();
                if (needle.empty) return true;
            }
        }
        return false;
    }
}

/// Ditto
bool startsWith(alias pred = "a == b", R, E)(R doesThisStart, E withThis)
if (isInputRange!R &&
    is(typeof(binaryFun!pred(doesThisStart.front, withThis)) : bool))
{
    if (doesThisStart.empty)
        return false;

    static if (is(typeof(pred) : string))
        enum isDefaultPred = pred == "a == b";
    else
        enum isDefaultPred = false;

    alias predFunc = binaryFun!pred;

    // auto-decoding special case
    static if (isNarrowString!R)
    {
        // statically determine decoding is unnecessary to evaluate pred
        static if (isDefaultPred && isSomeChar!E && E.sizeof <= ElementEncodingType!R.sizeof)
            return doesThisStart[0] == withThis;
        // specialize for ASCII as to not change previous behavior
        else
        {
            if (withThis <= 0x7F)
                return predFunc(doesThisStart[0], withThis);
            else
                return predFunc(doesThisStart.front, withThis);
        }
    }
    else
    {
        return predFunc(doesThisStart.front, withThis);
    }
}

/// Ditto
bool startsWith(alias pred, R)(R doesThisStart)
if (isInputRange!R &&
    ifTestable!(typeof(doesThisStart.front), unaryFun!pred))
{
    return !doesThisStart.empty && unaryFun!pred(doesThisStart.front);
}

///
@safe unittest
{
    import std.ascii : isAlpha;

    assert("abc".startsWith!(a => a.isAlpha));
    assert("abc".startsWith!isAlpha);
    assert(!"1ab".startsWith!(a => a.isAlpha));
    assert(!"".startsWith!(a => a.isAlpha));

    import std.algorithm.comparison : among;
    assert("abc".startsWith!(a => a.among('a', 'b') != 0));
    assert(!"abc".startsWith!(a => a.among('b', 'c') != 0));

    assert(startsWith("abc", ""));
    assert(startsWith("abc", "a"));
    assert(!startsWith("abc", "b"));
    assert(startsWith("abc", 'a', "b") == 1);
    assert(startsWith("abc", "b", "a") == 2);
    assert(startsWith("abc", "a", "a") == 1);
    assert(startsWith("abc", "ab", "a") == 2);
    assert(startsWith("abc", "x", "a", "b") == 2);
    assert(startsWith("abc", "x", "aa", "ab") == 3);
    assert(startsWith("abc", "x", "aaa", "sab") == 0);
    assert(startsWith("abc", "x", "aaa", "a", "sab") == 3);

    import std.typecons : Tuple;
    alias C = Tuple!(int, "x", int, "y");
    assert(startsWith!"a.x == b"([ C(1,1), C(1,2), C(2,2) ], [1, 1]));
    assert(startsWith!"a.x == b"([ C(1,1), C(2,1), C(2,2) ], [1, 1], [1, 2], [1, 3]) == 2);
}

@safe unittest
{
    import std.algorithm.iteration : filter;
    import std.conv : to;
    import std.meta : AliasSeq;
    import std.range;

    static foreach (S; AliasSeq!(char[], wchar[], dchar[], string, wstring, dstring))
    (){ // workaround slow optimizations for large functions
        // https://issues.dlang.org/show_bug.cgi?id=2396
        assert(!startsWith(to!S("abc"), 'c'));
        assert(startsWith(to!S("abc"), 'a', 'c') == 1);
        assert(!startsWith(to!S("abc"), 'x', 'n', 'b'));
        assert(startsWith(to!S("abc"), 'x', 'n', 'a') == 3);
        assert(startsWith(to!S("\uFF28abc"), 'a', '\uFF28', 'c') == 2);

        static foreach (T; AliasSeq!(char[], wchar[], dchar[], string, wstring, dstring))
        {
            //Lots of strings
            assert(startsWith(to!S("abc"), to!T("")));
            assert(startsWith(to!S("ab"), to!T("a")));
            assert(startsWith(to!S("abc"), to!T("a")));
            assert(!startsWith(to!S("abc"), to!T("b")));
            assert(!startsWith(to!S("abc"), to!T("b"), "bc", "abcd", "xyz"));
            assert(startsWith(to!S("abc"), to!T("ab"), 'a') == 2);
            assert(startsWith(to!S("abc"), to!T("a"), "b") == 1);
            assert(startsWith(to!S("abc"), to!T("b"), "a") == 2);
            assert(startsWith(to!S("abc"), to!T("a"), 'a') == 1);
            assert(startsWith(to!S("abc"), 'a', to!T("a")) == 1);
            assert(startsWith(to!S("abc"), to!T("x"), "a", "b") == 2);
            assert(startsWith(to!S("abc"), to!T("x"), "aa", "ab") == 3);
            assert(startsWith(to!S("abc"), to!T("x"), "aaa", "sab") == 0);
            assert(startsWith(to!S("abc"), 'a'));
            assert(!startsWith(to!S("abc"), to!T("sab")));
            assert(startsWith(to!S("abc"), 'x', to!T("aaa"), 'a', "sab") == 3);

            //Unicode
            assert(startsWith(to!S("\uFF28el\uFF4co"), to!T("\uFF28el")));
            assert(startsWith(to!S("\uFF28el\uFF4co"), to!T("Hel"), to!T("\uFF28el")) == 2);
            assert(startsWith(to!S("日本語"), to!T("日本")));
            assert(startsWith(to!S("日本語"), to!T("日本語")));
            assert(!startsWith(to!S("日本"), to!T("日本語")));

            //Empty
            assert(startsWith(to!S(""),  T.init));
            assert(!startsWith(to!S(""), 'a'));
            assert(startsWith(to!S("a"), T.init));
            assert(startsWith(to!S("a"), T.init, "") == 1);
            assert(startsWith(to!S("a"), T.init, 'a') == 1);
            assert(startsWith(to!S("a"), 'a', T.init) == 2);
        }
    }();

    //Length but no RA
    assert(!startsWith("abc".takeExactly(3), "abcd".takeExactly(4)));
    assert(startsWith("abc".takeExactly(3), "abcd".takeExactly(3)));
    assert(startsWith("abc".takeExactly(3), "abcd".takeExactly(1)));

    static foreach (T; AliasSeq!(int, short))
    {{
        immutable arr = cast(T[])[0, 1, 2, 3, 4, 5];

        //RA range
        assert(startsWith(arr, cast(int[]) null));
        assert(!startsWith(arr, 5));
        assert(!startsWith(arr, 1));
        assert(startsWith(arr, 0));
        assert(startsWith(arr, 5, 0, 1) == 2);
        assert(startsWith(arr, [0]));
        assert(startsWith(arr, [0, 1]));
        assert(startsWith(arr, [0, 1], 7) == 1);
        assert(!startsWith(arr, [0, 1, 7]));
        assert(startsWith(arr, [0, 1, 7], [0, 1, 2]) == 2);

        //Normal input range
        assert(!startsWith(filter!"true"(arr), 1));
        assert(startsWith(filter!"true"(arr), 0));
        assert(startsWith(filter!"true"(arr), [0]));
        assert(startsWith(filter!"true"(arr), [0, 1]));
        assert(startsWith(filter!"true"(arr), [0, 1], 7) == 1);
        assert(!startsWith(filter!"true"(arr), [0, 1, 7]));
        assert(startsWith(filter!"true"(arr), [0, 1, 7], [0, 1, 2]) == 2);
        assert(startsWith(arr, filter!"true"([0, 1])));
        assert(startsWith(arr, filter!"true"([0, 1]), 7) == 1);
        assert(!startsWith(arr, filter!"true"([0, 1, 7])));
        assert(startsWith(arr, [0, 1, 7], filter!"true"([0, 1, 2])) == 2);

        //Non-default pred
        assert(startsWith!("a%10 == b%10")(arr, [10, 11]));
        assert(!startsWith!("a%10 == b%10")(arr, [10, 12]));
    }}
}

private template canTestStartsWith(alias pred, Haystack)
{
    enum bool canTestStartsWith(Needle) = is(typeof(
        (ref Haystack h, ref Needle n) => startsWith!pred(h, n)));
}

/* (Not yet documented.)
Consume all elements from `r` that are equal to one of the elements
`es`.
 */
private void skipAll(alias pred = "a == b", R, Es...)(ref R r, Es es)
//if (is(typeof(binaryFun!pred(r1.front, es[0]))))
{
  loop:
    for (; !r.empty; r.popFront())
    {
        foreach (i, E; Es)
        {
            if (binaryFun!pred(r.front, es[i]))
            {
                continue loop;
            }
        }
        break;
    }
}

@safe unittest
{
    auto s1 = "Hello world";
    skipAll(s1, 'H', 'e');
    assert(s1 == "llo world");
}

/**
Interval option specifier for `until` (below) and others.

If set to `OpenRight.yes`, then the interval is open to the right
(last element is not included).

Otherwise if set to `OpenRight.no`, then the interval is closed to the right
including the entire sentinel.
 */
alias OpenRight = Flag!"openRight";

/**
Lazily iterates `range` _until the element `e` for which
`pred(e, sentinel)` is true.

This is similar to `takeWhile` in other languages.

Params:
    pred = Predicate to determine when to stop.
    range = The $(REF_ALTTEXT input range, isInputRange, std,range,primitives)
    to iterate over.
    sentinel = The element to stop at.
    openRight = Determines whether the element for which the given predicate is
        true should be included in the resulting range (`No.openRight`), or
        not (`Yes.openRight`).

Returns:
    An $(REF_ALTTEXT input range, isInputRange, std,range,primitives) that
    iterates over the original range's elements, but ends when the specified
    predicate becomes true. If the original range is a
    $(REF_ALTTEXT forward range, isForwardRange, std,range,primitives) or
    higher, this range will be a forward range.
 */
Until!(pred, Range, Sentinel)
until(alias pred = "a == b", Range, Sentinel)
(Range range, Sentinel sentinel, OpenRight openRight = Yes.openRight)
if (!is(Sentinel == OpenRight))
{
    return typeof(return)(range, sentinel, openRight);
}

/// Ditto
Until!(pred, Range, void)
until(alias pred, Range)
(Range range, OpenRight openRight = Yes.openRight)
{
    return typeof(return)(range, openRight);
}

/// ditto
struct Until(alias pred, Range, Sentinel)
if (isInputRange!Range)
{
    private Range _input;
    static if (!is(Sentinel == void))
        private Sentinel _sentinel;
    private OpenRight _openRight;
    private bool _matchStarted;
    private bool _done;

    static if (!is(Sentinel == void))
    {
        ///
        this(Range input, Sentinel sentinel,
                OpenRight openRight = Yes.openRight)
        {
            _input = input;
            _sentinel = sentinel;
            _openRight = openRight;
            static if (isInputRange!Sentinel)
            {
                _matchStarted = predSatisfied();
                _done = _input.empty || _sentinel.empty || openRight && _matchStarted;
                if (_matchStarted && !_done && !openRight)
                {
                    _sentinel.popFront;
                }
            }
            else
            {
                _done = _input.empty || openRight && predSatisfied();
            }
        }
        private this(Range input, Sentinel sentinel, OpenRight openRight,
            bool done)
        {
            _input = input;
            _sentinel = sentinel;
            _openRight = openRight;
            _done = done;
        }
    }
    else
    {
        ///
        this(Range input, OpenRight openRight = Yes.openRight)
        {
            _input = input;
            _openRight = openRight;
            _done = _input.empty || openRight && predSatisfied();
        }
        private this(Range input, OpenRight openRight, bool done)
        {
            _input = input;
            _openRight = openRight;
            _done = done;
        }
    }

    ///
    @property bool empty()
    {
        return _done;
    }

    ///
    @property auto ref front()
    {
        assert(!empty, "Can not get the front of an empty Until");
        return _input.front;
    }

    private bool predSatisfied()
    {
        static if (is(Sentinel == void))
            return cast(bool) unaryFun!pred(_input.front);
        else
            return cast(bool) startsWith!pred(_input, _sentinel);
    }

    ///
    void popFront()
    {
        assert(!empty, "Can not popFront of an empty Until");
        if (!_openRight)
        {
            static if (isInputRange!Sentinel)
            {
                _input.popFront();
                _done = _input.empty || _sentinel.empty;
                if (!_done)
                {
                    if (_matchStarted)
                    {
                        _sentinel.popFront;
                    }
                    else
                    {
                        _matchStarted = predSatisfied();
                        if (_matchStarted)
                        {
                            _sentinel.popFront;
                        }
                    }
                }
            }
            else
            {
                _done = predSatisfied();
                _input.popFront();
                _done = _done || _input.empty;
            }
        }
        else
        {
            _input.popFront();
            _done = _input.empty || predSatisfied();
        }
    }

    static if (isForwardRange!Range)
    {
        ///
        @property Until save()
        {
            static if (is(Sentinel == void))
                return Until(_input.save, _openRight, _done);
            else
                return Until(_input.save, _sentinel, _openRight, _done);
        }
    }
}

///
@safe unittest
{
    import std.algorithm.comparison : equal;
    import std.typecons : No;
    int[] a = [ 1, 2, 4, 7, 7, 2, 4, 7, 3, 5];
    assert(equal(a.until(7), [1, 2, 4]));
    assert(equal(a.until(7, No.openRight), [1, 2, 4, 7]));
}

@safe unittest
{
    import std.algorithm.comparison : equal;
    int[] a = [ 1, 2, 4, 7, 7, 2, 4, 7, 3, 5];

    static assert(isForwardRange!(typeof(a.until(7))));
    static assert(isForwardRange!(typeof(until!"a == 2"(a, No.openRight))));

    assert(equal(a.until(7), [1, 2, 4]));
    assert(equal(a.until([7, 2]), [1, 2, 4, 7]));
    assert(equal(a.until(7, No.openRight), [1, 2, 4, 7]));
    assert(equal(until!"a == 2"(a, No.openRight), [1, 2]));
}

// https://issues.dlang.org/show_bug.cgi?id=13171
@system unittest
{
    import std.algorithm.comparison : equal;
    import std.range;
    auto a = [1, 2, 3, 4];
    assert(equal(refRange(&a).until(3, No.openRight), [1, 2, 3]));
    assert(a == [4]);
}

// https://issues.dlang.org/show_bug.cgi?id=10460
@safe unittest
{
    import std.algorithm.comparison : equal;
    auto a = [1, 2, 3, 4];
    foreach (ref e; a.until(3))
        e = 0;
    assert(equal(a, [0, 0, 3, 4]));
}

// https://issues.dlang.org/show_bug.cgi?id=13124
@safe unittest
{
    import std.algorithm.comparison : among, equal;
    auto s = "hello how\nare you";
    assert(equal(s.until!(c => c.among!('\n', '\r')), "hello how"));
}

// https://issues.dlang.org/show_bug.cgi?id=18657
pure @safe unittest
{
    import std.algorithm.comparison : equal;
    import std.range : refRange;
    {
        string s = "foobar";
        auto r = refRange(&s).until("bar");
        assert(equal(r.save, "foo"));
        assert(equal(r.save, "foo"));
    }
    {
        string s = "foobar";
        auto r = refRange(&s).until!(e => e == 'b');
        assert(equal(r.save, "foo"));
        assert(equal(r.save, "foo"));
    }
}
// https://issues.dlang.org/show_bug.cgi?id=14543
pure @safe unittest
{
    import std.algorithm.comparison : equal;
    import std.uni : toUpper;
    assert("one two three".until("two").equal("one "));
    assert("one two three".until("two", OpenRight.no).equal("one two"));

    assert("one two three".until("two", No.openRight).equal("one two"));
    assert("one two three".until("two", Yes.openRight).equal("one "));

    assert("one two three".until('t', Yes.openRight).equal("one "));
    assert("one two three".until("", Yes.openRight).equal(""));
    assert("one two three".until("", No.openRight).equal(""));

    assert("one two three".until("three", No.openRight).equal("one two three"));
    assert("one two three".until("three", Yes.openRight).equal("one two "));

    assert("one two three".until("one", No.openRight).equal("one"));
    assert("one two three".until("one", Yes.openRight).equal(""));

    assert("one two three".until("o", No.openRight).equal("o"));
    assert("one two three".until("o", Yes.openRight).equal(""));

    assert("one two three".until("", No.openRight).equal(""));
    assert("one two three".until("", Yes.openRight).equal(""));

    assert("one two three".until!((a,b)=>a.toUpper == b)("TWO", No.openRight).equal("one two"));
}
<|MERGE_RESOLUTION|>--- conflicted
+++ resolved
@@ -1320,18 +1320,7 @@
     alias Element = ElementType!Range;
     auto seed = Rebindable2!Element(r.front);
     r.popFront();
-<<<<<<< HEAD
     return extremum!(map, selector)(r, seed.get);
-=======
-    static if (is(typeof(seed) == Unqual!Element))
-    {
-        return extremum!(map, selector)(r, seed);
-    }
-    else
-    {
-        return extremum!(map, selector)(r, seed.get);
-    }
->>>>>>> dfcbee70
 }
 
 private auto extremum(alias map, alias selector = "a < b", Range,
@@ -1353,20 +1342,6 @@
     // if we only have one statement in the loop, it can be optimized a lot better
     static if (__traits(isSame, map, a => a))
     {
-<<<<<<< HEAD
-=======
-        CommonElement getExtremeElement()
-        {
-            static if (is(typeof(extremeElement) == Unqual!CommonElement))
-            {
-                return extremeElement;
-            }
-            else
-            {
-                return extremeElement.get;
-            }
-        }
->>>>>>> dfcbee70
         // direct access via a random access range is faster
         static if (isRandomAccessRange!Range)
         {
@@ -1422,19 +1397,7 @@
             }
         }
     }
-<<<<<<< HEAD
     return extremeElement.get;
-=======
-    // For several cases, such as classes or arrays, Rebindable!T aliases itself to T or Unqual!T.
-    static if (is(typeof(extremeElement) == Unqual!CommonElement))
-    {
-        return extremeElement;
-    }
-    else
-    {
-        return extremeElement.get;
-    }
->>>>>>> dfcbee70
 }
 
 private auto extremum(alias selector = "a < b", Range)(Range r)
